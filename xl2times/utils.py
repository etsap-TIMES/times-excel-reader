--- conflicted
+++ resolved
@@ -1,11 +1,8 @@
-<<<<<<< HEAD
-import functools
-=======
 from __future__ import (
     annotations,
 )  # see https://loguru.readthedocs.io/en/stable/api/type_hints.html#module-autodoc_stub_file.loguru
 
->>>>>>> 7632912b
+import functools
 import os
 import re
 import sys
@@ -64,7 +61,9 @@
                             column name for each value in each new row.
     """
     data = df[data_columns].values.tolist()
-    other_columns = [colname for colname in df.columns.values if colname not in data_columns]
+    other_columns = [
+        colname for colname in df.columns.values if colname not in data_columns
+    ]
     df = df[other_columns]
     value_column = "value"
     df = df.assign(value=data)
@@ -118,7 +117,9 @@
     return numpy.concatenate(columns)
 
 
-def apply_wildcards(df: DataFrame, candidates: Iterable[str], wildcard_col: str, output_col: str):
+def apply_wildcards(
+    df: DataFrame, candidates: Iterable[str], wildcard_col: str, output_col: str
+):
     """
     Apply wildcards values to a list of candidates. Wildcards are values containing '*'. For example,
     a value containing '*SOLID*' would include all the values in 'candidates' containing 'SOLID' in the middle.
