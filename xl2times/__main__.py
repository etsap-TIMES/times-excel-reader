import argparse
from concurrent.futures import ProcessPoolExecutor
from datetime import datetime
import hashlib
from pandas.core.frame import DataFrame
import pandas as pd
import pickle
from pathlib import Path
import os
import sys
import time
from typing import Dict, List

from xl2times import __file__ as xl2times_file_path
from xl2times.utils import max_workers
from . import datatypes, utils
from . import excel
from . import transforms

logger = utils.get_logger()


cache_dir = os.path.abspath(os.path.dirname(xl2times_file_path)) + "/.cache/"
os.makedirs(cache_dir, exist_ok=True)


def _read_xlsx_cached(filename: str) -> List[datatypes.EmbeddedXlTable]:
    """Extract EmbeddedXlTables from xlsx file (cached).

    Since excel.extract_tables is quite slow, we cache its results in `cache_dir`.
    Each file is named by the hash of the contents of an xlsx file, and contains
    a tuple (filename, modified timestamp, [EmbeddedXlTable]).
    """
    with open(filename, "rb") as f:
        digest = hashlib.file_digest(f, "sha256")  # pyright: ignore
    hsh = digest.hexdigest()
    if os.path.isfile(cache_dir + hsh):
        fname1, _timestamp, tables = pickle.load(open(cache_dir + hsh, "rb"))
        # In the extremely unlikely event that we have a hash collision, also check that
        # the filename is the same:
        # TODO check modified timestamp also matches
        if filename == fname1:
            logger.info(f"Using cached data for {filename} from {cache_dir + hsh}")
            return tables
    # Write extracted data to cache:
    tables = excel.extract_tables(filename)
    pickle.dump((filename, "TODO ModifiedTime", tables), open(cache_dir + hsh, "wb"))
    logger.info(f"Saved cache for {filename} to {cache_dir + hsh}")
    return excel.extract_tables(filename)


def convert_xl_to_times(
    input_files: List[str],
    output_dir: str,
    config: datatypes.Config,
    model: datatypes.TimesModel,
    no_cache: bool,
    verbose: bool = False,
    stop_after_read: bool = False,
) -> Dict[str, DataFrame]:
    start_time = datetime.now()
    with ProcessPoolExecutor(max_workers) as executor:
        raw_tables = executor.map(
            excel.extract_tables if no_cache else _read_xlsx_cached, input_files
        )
    # raw_tables is a list of lists, so flatten it:
    raw_tables = [t for ts in raw_tables for t in ts]
    logger.info(
        f"Extracted (potentially cached) {len(raw_tables)} tables,"
        f" {sum(table.dataframe.shape[0] for table in raw_tables)} rows"
        f" in {datetime.now() - start_time}"
    )

    if stop_after_read:
        # Convert absolute paths to relative paths to enable comparing raw_tables.txt across machines
        raw_tables.sort(key=lambda x: (x.filename, x.sheetname, x.range))
        input_dir = os.path.commonpath([t.filename for t in raw_tables])
        raw_tables = [strip_filename_prefix(t, input_dir) for t in raw_tables]

    dump_tables(raw_tables, os.path.join(output_dir, "raw_tables.txt"))
    if stop_after_read:
        return {}

    transform_list = [
        transforms.normalize_tags_columns,
        transforms.remove_fill_tables,
        lambda config, tables, model: [
            transforms.remove_comment_cols(t) for t in tables
        ],
        transforms.validate_input_tables,
        transforms.remove_tables_with_formulas,  # slow
        transforms.normalize_column_aliases,
<<<<<<< HEAD
        transforms.remove_comment_rows,
=======
        lambda config, tables, model: [
            transforms.remove_comment_rows(config, t, model) for t in tables
        ],
        transforms.revalidate_input_tables,
>>>>>>> eac45c0d
        transforms.process_regions,
        transforms.remove_exreg_cols,
        transforms.generate_dummy_processes,
        transforms.process_time_slices,
        transforms.process_transform_insert_variants,
        transforms.process_transform_tables,
        transforms.process_tradelinks,
        transforms.process_processes,
        transforms.process_topology,
        transforms.process_flexible_import_tables,  # slow
        transforms.process_user_constraint_tables,
        transforms.process_commodity_emissions,
        transforms.generate_uc_properties,
        transforms.process_commodities,
        transforms.process_transform_availability,
        transforms.fill_in_missing_values,
        transforms.expand_rows_parallel,  # slow
        transforms.remove_invalid_values,
        transforms.process_time_periods,
        transforms.capitalise_some_values,
        transforms.apply_fixups,
        transforms.generate_commodity_groups,
        transforms.fill_in_missing_pcgs,
        transforms.generate_trade,
        transforms.include_tables_source,
        transforms.merge_tables,
        transforms.complete_processes,
        transforms.apply_more_fixups,
        transforms.process_units,
        transforms.process_years,
        transforms.complete_commodity_groups,
        transforms.process_uc_wildcards,
        transforms.process_wildcards,
        transforms.convert_aliases,
        transforms.fix_topology,
        transforms.resolve_remaining_cgs,
        transforms.complete_dictionary,
        transforms.convert_to_string,
        lambda config, tables, model: dump_tables(
            tables, os.path.join(output_dir, "merged_tables.txt")
        ),
        lambda config, tables, model: produce_times_tables(config, tables),
    ]

    input = raw_tables
    output = {}
    for transform in transform_list:
        start_time = time.time()
        output = transform(config, input, model)
        end_time = time.time()
        sep = "\n\n" + "=" * 80 + "\n" if verbose else ""
        logger.info(
            f"{sep}transform {transform.__code__.co_name} took {end_time - start_time:.2f} seconds"
        )
        if verbose:
            if isinstance(output, list):
                for table in sorted(
                    output, key=lambda t: (t.tag, t.filename, t.sheetname, t.range)
                ):
                    logger.info(table)
            elif isinstance(output, dict):
                for tag, df in output.items():
                    df_str = df.to_csv(index=False, lineterminator="\n")
                    logger.info(f"{tag}\n{df_str}{df.shape}\n")
        input = output
    assert isinstance(output, dict)

    logger.info(
        f"Conversion complete, {len(output)} tables produced,"
        f" {sum(df.shape[0] for df in output.values())} rows"
    )

    return output


def write_csv_tables(tables: Dict[str, DataFrame], output_dir: str):
    os.makedirs(output_dir, exist_ok=True)
    for item in os.listdir(output_dir):
        if item.endswith(".csv"):
            os.remove(os.path.join(output_dir, item))
    for tablename, df in tables.items():
        df.to_csv(os.path.join(output_dir, tablename + "_output.csv"), index=False)


def read_csv_tables(input_dir: str) -> Dict[str, DataFrame]:
    result = {}
    for filename in os.listdir(input_dir):
        result[filename.split(".")[0]] = pd.read_csv(
            os.path.join(input_dir, filename), dtype=str
        )
    return result


def compare(
    data: Dict[str, DataFrame], ground_truth: Dict[str, DataFrame], output_dir: str
) -> str:
    logger.info(
        f"Ground truth contains {len(ground_truth)} tables,"
        f" {sum(df.shape[0] for _, df in ground_truth.items())} rows"
    )

    missing = set(ground_truth.keys()) - set(data.keys())
    missing_str = ", ".join(
        [f"{x} ({ground_truth[x].shape[0]})" for x in sorted(missing)]
    )
    if len(missing) > 0:
        logger.warning(f"Missing {len(missing)} tables: {missing_str}")

    additional_tables = set(data.keys()) - set(ground_truth.keys())
    additional_str = ", ".join(
        [f"{x} ({data[x].shape[0]})" for x in sorted(additional_tables)]
    )
    if len(additional_tables) > 0:
        logger.warning(f"{len(additional_tables)} additional tables: {additional_str}")
    # Additional rows starts as the sum of lengths of additional tables produced
    total_additional_rows = sum(len(data[x]) for x in additional_tables)

    total_gt_rows = 0
    total_correct_rows = 0
    for table_name, gt_table in sorted(
        ground_truth.items(), reverse=True, key=lambda t: len(t[1])
    ):
        if table_name in data:
            data_table = data[table_name]

            # Remove .integer suffix added to duplicate column names by CSV reader (mangle_dupe_cols=False not supported)
            transformed_gt_cols = [col.split(".")[0] for col in gt_table.columns]
            data_cols = list(data_table.columns)
            if transformed_gt_cols != data_cols:
                logger.warning(
                    f"Table {table_name} header incorrect, was"
                    f" {data_cols}, should be {transformed_gt_cols}"
                )

            # both are in string form so can be compared without any issues
            gt_rows = set(tuple(row) for row in gt_table.to_numpy().tolist())
            data_rows = set(tuple(row) for row in data_table.to_numpy().tolist())
            total_gt_rows += len(gt_rows)
            total_correct_rows += len(gt_rows.intersection(data_rows))
            additional = data_rows - gt_rows
            total_additional_rows += len(additional)
            missing = gt_rows - data_rows
            if len(additional) != 0 or len(missing) != 0:
                logger.warning(
                    f"Table {table_name} ({data_table.shape[0]} rows,"
                    f" {gt_table.shape[0]} GT rows) contains {len(additional)}"
                    f" additional rows and is missing {len(missing)} rows"
                )
            if len(additional) != 0:
                DataFrame(additional).to_csv(
                    os.path.join(output_dir, table_name + "_additional.csv"),
                    index=False,
                )
            if len(missing) != 0:
                DataFrame(missing).to_csv(
                    os.path.join(output_dir, table_name + "_missing.csv"),
                    index=False,
                )
    result = (
        f"{total_correct_rows / total_gt_rows :.1%} of ground truth rows present"
        f" in output ({total_correct_rows}/{total_gt_rows})"
        f", {total_additional_rows} additional rows"
    )

    logger.info(result)
    return result


def produce_times_tables(
    config: datatypes.Config, input: Dict[str, DataFrame]
) -> Dict[str, DataFrame]:
    logger.info(
        f"produce_times_tables: {len(input)} tables incoming,"
        f" {sum(len(value) for (_, value) in input.items())} rows"
    )
    result = {}
    used_tables = set()
    for mapping in config.times_xl_maps:
        if mapping.xl_name not in input:
            logger.warning(
                f"Cannot produce table {mapping.times_name} because"
                f" {mapping.xl_name} does not exist"
            )
        else:
            used_tables.add(mapping.xl_name)
            df = input[mapping.xl_name].copy()
            # Filter rows according to filter_rows mapping:
            for filter_col, filter_val in mapping.filter_rows.items():
                if filter_col not in df.columns:
                    logger.warning(
                        f"Cannot produce table {mapping.times_name} because"
                        f" {mapping.xl_name} does not contain column {filter_col}"
                    )
                    # TODO break this loop and continue outer loop?
                filter = set(x.lower() for x in {filter_val})
                i = df[filter_col].str.lower().isin(filter)
                df = df.loc[i, :]
            # TODO find the correct tech group
            if "techgroup" in mapping.xl_cols:
                df["techgroup"] = df["techname"]
            if not all(c in df.columns for c in mapping.xl_cols):
                missing = set(mapping.xl_cols) - set(df.columns)
                logger.warning(
                    f"Cannot produce table {mapping.times_name} because"
                    f" {mapping.xl_name} does not contain the required columns"
                    f" - {', '.join(missing)}"
                )
            else:
                # Excel columns can be duplicated into multiple Times columns
                for times_col, xl_col in mapping.col_map.items():
                    df[times_col] = df[xl_col]
                cols_to_drop = [x for x in df.columns if x not in mapping.times_cols]
                df.drop(columns=cols_to_drop, inplace=True)
                df.drop_duplicates(inplace=True)
                df.reset_index(drop=True, inplace=True)
                # TODO this is a hack. Use pd.StringDtype() so that notna() is sufficient
                i = (
                    df[mapping.times_cols[-1]].notna()
                    & (df != "None").all(axis=1)
                    & (df != "nan").all(axis=1)
                    & (df != "").all(axis=1)
                )
                df = df.loc[i, mapping.times_cols]
                # Drop tables that are empty after filtering and dropping Nones:
                if len(df) == 0:
                    continue
                result[mapping.times_name] = df

    unused_tables = set(input.keys()) - used_tables
    if len(unused_tables) > 0:
        logger.warning(
            f"{len(unused_tables)} unused tables: {', '.join(sorted(unused_tables))}"
        )

    return result


def write_dd_files(
    tables: Dict[str, DataFrame], config: datatypes.Config, output_dir: str
):
    os.makedirs(output_dir, exist_ok=True)
    for item in os.listdir(output_dir):
        if item.endswith(".dd"):
            os.remove(os.path.join(output_dir, item))

    def convert_set(df: DataFrame):
        has_description = "TEXT" in df.columns
        # Remove duplicate rows, ignoring text column
        if has_description:
            query_columns = [c for c in df.columns if c != "TEXT"]
            df = df.drop_duplicates(subset=query_columns, keep="last")
        for row in df.itertuples(index=False):
            row_str = "'.'".join(
                (str(x) for k, x in row._asdict().items() if k != "TEXT")
            )
            desc = f" '{row.TEXT}'" if has_description else ""
            yield f"'{row_str}'{desc}\n"

    def convert_parameter(tablename: str, df: DataFrame):
        if "VALUE" not in df.columns:
            raise KeyError(f"Unable to find VALUE column in parameter {tablename}")
        # Remove duplicate rows, ignoring value column
        query_columns = [c for c in df.columns if c != "VALUE"] or None
        df = df.drop_duplicates(subset=query_columns, keep="last")
        for row in df.itertuples(index=False):
            val = row.VALUE
            row_str = "'.'".join(
                (str(x) for k, x in row._asdict().items() if k != "VALUE")
            )
            yield f"'{row_str}' {val}\n" if row_str else f"{val}\n"

    sets = {m.times_name for m in config.times_xl_maps if "VALUE" not in m.col_map}

    # Compute map fname -> tables: put ALL_TS and MILESTONYR in separate files
    tables_in_file = {
        "ts.dd": ["ALL_TS"],
        "milestonyr.dd": ["MILESTONYR"],
        "output.dd": [t for t in config.dd_table_order if t != "ALL_TS"],
    }

    for fname, tablenames in tables_in_file.items():
        with open(os.path.join(output_dir, fname), "w") as fout:
            for tablename in [t for t in tablenames if t in tables]:
                df = tables[tablename]
                if tablename in sets:
                    fout.write(f"SET {tablename}\n/\n")
                    lines = convert_set(df)
                else:
                    fout.write(f"PARAMETER\n{tablename} ' '/\n")
                    lines = convert_parameter(tablename, df)
                fout.writelines(sorted(lines))
                fout.write("\n/;\n")
    pass


def strip_filename_prefix(table, prefix):
    if isinstance(table, datatypes.EmbeddedXlTable):
        if table.filename.startswith(prefix):
            table.filename = table.filename[len(prefix) + 1 :]
    return table


def dump_tables(tables: List, filename: str) -> List:
    os.makedirs(os.path.dirname(filename), exist_ok=True)
    with open(filename, "w") as text_file:
        for t in tables if isinstance(tables, List) else tables.items():
            if isinstance(t, datatypes.EmbeddedXlTable):
                tag = t.tag
                text_file.write(f"sheetname: {t.sheetname}\n")
                text_file.write(f"range: {t.range}\n")
                text_file.write(f"filename: {t.filename}\n")
                if t.uc_sets:
                    text_file.write(f"uc_sets: {t.uc_sets}\n")
                df = t.dataframe
            else:
                tag = t[0]
                df = t[1]
            text_file.write(f"tag: {tag}\n")
            types = ", ".join([f"{i} ({v})" for i, v in df.dtypes.items()])
            text_file.write(f"types: {types}\n")
            text_file.write(df.to_csv(index=False, lineterminator="\n"))
            text_file.write("\n" * 2)

    return tables


def run(args: argparse.Namespace) -> str | None:
    """
    Runs the xl2times conversion.
    Args:
         args: pre-parsed command line arguments
    Returns:
         comparison with ground-truth string if `ground_truth_dir` is provided, else None.
    """
    config = datatypes.Config(
        "times_mapping.txt",
        "times-info.json",
        "times-sets.json",
        "veda-tags.json",
        "veda-attr-defaults.json",
        args.regions,
    )

    model = datatypes.TimesModel()

    if not isinstance(args.input, list) or len(args.input) < 1:
        logger.critical(f"expected at least 1 input. Got {args.input}")
        sys.exit(-1)
    elif len(args.input) == 1:
        assert os.path.isdir(args.input[0])
        input_files = [
            str(path)
            for path in Path(args.input[0]).rglob("*")
            if path.suffix in [".xlsx", ".xlsm"] and not path.name.startswith("~")
        ]
        logger.info(f"Loading {len(input_files)} files from {args.input[0]}")
    else:
        input_files = args.input

    model.files.update([Path(path).stem for path in input_files])

    if args.only_read:
        tables = convert_xl_to_times(
            input_files,
            args.output_dir,
            config,
            model,
            args.no_cache,
            verbose=args.verbose,
            stop_after_read=True,
        )
        sys.exit(0)

    tables = convert_xl_to_times(
        input_files, args.output_dir, config, model, args.no_cache, verbose=args.verbose
    )

    if args.dd:
        write_dd_files(tables, config, args.output_dir)
    else:
        write_csv_tables(tables, args.output_dir)

    if args.ground_truth_dir:
        ground_truth = read_csv_tables(args.ground_truth_dir)
        comparison = compare(tables, ground_truth, args.output_dir)
        return comparison
    else:
        return None


def parse_args(arg_list: None | list[str]) -> argparse.Namespace:
    """Parses command line arguments.

    Args:
        arg_list: List of command line arguments. Uses sys.argv (default argparse behaviour) if `None`.

    Returns:
        argparse.Namespace: Parsed arguments.
    """
    args_parser = argparse.ArgumentParser()
    args_parser.add_argument(
        "input",
        nargs="*",
        help="Either an input directory, or a list of input xlsx/xlsm files to process",
    )
    args_parser.add_argument(
        "--regions",
        type=str,
        default="",
        help="Comma-separated list of regions to include in the model",
    )
    args_parser.add_argument(
        "--output_dir", type=str, default="output", help="Output directory"
    )
    args_parser.add_argument(
        "--ground_truth_dir",
        type=str,
        help="Ground truth directory to compare with output",
    )
    args_parser.add_argument("--dd", action="store_true", help="Output DD files")
    args_parser.add_argument(
        "--only_read",
        action="store_true",
        help="Read xlsx/xlsm files and stop after outputting raw_tables.txt",
    )
    args_parser.add_argument(
        "--no_cache",
        action="store_true",
        help="Ignore cache and re-extract tables from XLSX files",
    )
    args_parser.add_argument(
        "-v",
        "--verbose",
        action="store_true",
        help="Verbose mode: print tables after every transform",
    )
    args = args_parser.parse_args(arg_list)
    return args


def main(arg_list: None | list[str] = None) -> None:
    """Main entry point for the xl2times package
    Returns:
        None.
    """
    args = parse_args(arg_list)
    run(args)


if __name__ == "__main__":
    main(sys.argv[1:])
    sys.exit(0)<|MERGE_RESOLUTION|>--- conflicted
+++ resolved
@@ -90,14 +90,8 @@
         transforms.validate_input_tables,
         transforms.remove_tables_with_formulas,  # slow
         transforms.normalize_column_aliases,
-<<<<<<< HEAD
         transforms.remove_comment_rows,
-=======
-        lambda config, tables, model: [
-            transforms.remove_comment_rows(config, t, model) for t in tables
-        ],
         transforms.revalidate_input_tables,
->>>>>>> eac45c0d
         transforms.process_regions,
         transforms.remove_exreg_cols,
         transforms.generate_dummy_processes,
