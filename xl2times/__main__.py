import argparse
import hashlib
import os
import pickle
import sys
import time
from collections import defaultdict
from concurrent.futures import ProcessPoolExecutor
from datetime import datetime, timedelta
from pathlib import Path

import numpy as np
import pandas as pd
from pandas.core.frame import DataFrame

from xl2times.utils import max_workers

from . import excel, transforms, utils
from .datatypes import Config, DataModule, EmbeddedXlTable, TimesModel

logger = utils.get_logger()


cache_dir = Path.home() / ".cache/xl2times/"
cache_dir.mkdir(exist_ok=True, parents=True)


def invalidate_cache(max_age: timedelta = timedelta(days=365)):
    """
    Delete any cache files older than max_age.

    Args:
        max_age: Maximum age of a cache file to be considered valid. Any cache files older than this are deleted.
    """
    for file in cache_dir.glob("*.pkl"):
        if datetime.now() - datetime.fromtimestamp(file.lstat().st_mtime) > max_age:
            try:
                file.unlink()
            except Exception as e:
                logger.warning(f"Failed to delete old cache file {file}. {e}")


def _read_xlsx_cached(filename: str | Path) -> list[EmbeddedXlTable]:
    """Extract EmbeddedXlTables from xlsx file (cached).

    Since excel.extract_tables is quite slow, we cache its results in `cache_dir`.
    Each cache file is named {filename}_{hash}.pkl, and contains a pickled
    `[EmbeddedXlTable]`.

    Args:
        filename: Path to the xlsx file to extract tables from.
    """
    filename = Path(filename).resolve()
    with filename.open("rb") as f:
        digest = hashlib.file_digest(f, "sha256")  # pyright: ignore
    hsh = digest.hexdigest()
    cached_file = (cache_dir / f"{Path(filename).stem}_{hsh}.pkl").resolve()

    if cached_file.exists():
        # just load and return the cached pickle
        with cached_file.open("rb") as f:
            tables = pickle.load(f)
            logger.info(f"Using cached data for {filename} from {cached_file}")
    else:
        # extract data and write it to cache before returning it
        tables = excel.extract_tables(str(filename))
        with cached_file.open("wb") as f:
            pickle.dump(tables, f)
        logger.info(f"Saved cache for {filename} to {cached_file}")

    return tables


def convert_xl_to_times(
    input_files: list[str],
    output_dir: str,
    config: Config,
    model: TimesModel,
    no_cache: bool,
    verbose: bool = False,
    stop_after_read: bool = False,
) -> dict[str, DataFrame]:
    start_time = datetime.now()

    invalidate_cache()
    with ProcessPoolExecutor(max_workers) as executor:
        raw_tables = executor.map(
            excel.extract_tables if no_cache else _read_xlsx_cached, input_files
        )
    # raw_tables is a list of lists, so flatten it:
    raw_tables = [t for ts in raw_tables for t in ts]
    logger.info(
        f"Extracted (potentially cached) {len(raw_tables)} tables,"
        f" {sum(table.dataframe.shape[0] for table in raw_tables)} rows"
        f" in {datetime.now() - start_time}"
    )

    if stop_after_read:
        # Convert absolute paths to relative paths to enable comparing raw_tables.txt across machines
        raw_tables.sort(key=lambda x: (x.filename, x.sheetname, x.range))
        input_dir = os.path.commonpath([t.filename for t in raw_tables])
        raw_tables = [strip_filename_prefix(t, input_dir) for t in raw_tables]

    dump_tables(raw_tables, os.path.join(output_dir, "raw_tables.txt"))
    if stop_after_read:
        return {}

    transform_list = [
        transforms.normalize_tags_columns,
        transforms.remove_fill_tables,
        lambda config, tables, model: [
            transforms.remove_comment_cols(t) for t in tables
        ],
        transforms.validate_input_tables,
        transforms.remove_tables_with_formulas,  # slow
        transforms.normalize_column_aliases,
        transforms.remove_comment_rows,
        transforms.revalidate_input_tables,
        transforms.capitalise_table_values,
        transforms.process_regions,
        transforms.convert_com_tables,
        transforms.process_time_periods,
        transforms.remove_exreg_cols,
        transforms.generate_dummy_processes,
        transforms.process_time_slices,
        transforms.process_transform_table_variants,
        transforms.apply_tag_specified_defaults,
        transforms.process_transform_tables,
        transforms.process_transform_availability,
        transforms.process_flexible_import_tables,  # slow
        transforms.process_user_constraint_tables,
        transforms.process_tradelinks,
        transforms.include_tables_source,
        transforms.process_processes,
        transforms.create_model_topology,
        transforms.fill_in_column_defaults,
        transforms.generate_uc_properties,
        transforms.expand_rows_parallel,  # slow
        transforms.process_trade_links,
        transforms.merge_tables,
        transforms.remove_invalid_values,
        transforms.include_cgs_in_topology,
        transforms.fill_in_missing_pcgs,
        transforms.complete_processes,
        transforms.create_model_units,
        transforms.process_wildcards,
        transforms.convert_aliases,
        transforms.enforce_availability,
        transforms.complete_model_trade,
        transforms.create_model_cgs,
        transforms.apply_fixups,
        transforms.apply_transform_tables,
        transforms.generate_implied_topology,
        transforms.verify_uc_topology,
        transforms.explode_process_commodity_cols,
        transforms.apply_final_fixup,
        transforms.assign_model_attributes,
        transforms.resolve_remaining_cgs,
        transforms.complete_dictionary,
        transforms.convert_to_string,
        lambda config, tables, model: dump_tables(
            tables, os.path.join(output_dir, "merged_tables.txt")
        ),
        lambda config, tables, model: produce_times_tables(config, tables, model),
    ]

    input = raw_tables
    output = {}
    for transform in transform_list:
        start_time = time.time()
        output = transform(config, input, model)
        end_time = time.time()
        sep = "\n\n" + "=" * 80 + "\n" if verbose else ""
        logger.info(
            f"{sep}transform {transform.__code__.co_name} took {end_time - start_time:.2f} seconds"
        )
        if verbose:
            if isinstance(output, list):
                for table in sorted(
                    output, key=lambda t: (t.tag, t.filename, t.sheetname, t.range)
                ):
                    logger.info(table)
            elif isinstance(output, dict):
                for tag, df in output.items():
                    df_str = df.to_csv(index=False, lineterminator="\n")
                    logger.info(f"{tag}\n{df_str}{df.shape}\n")
        input = output
    assert isinstance(output, dict)

    logger.info(
        f"Conversion complete, {len(output)} tables produced,"
        f" {sum(df.shape[0] for df in output.values())} rows"
    )

    return output


def write_csv_tables(tables: dict[str, DataFrame], output_dir: str):
    os.makedirs(output_dir, exist_ok=True)
    for item in os.listdir(output_dir):
        if item.endswith(".csv"):
            os.remove(os.path.join(output_dir, item))
    for tablename, df in tables.items():
        df.to_csv(os.path.join(output_dir, tablename + "_output.csv"), index=False)


def read_csv_tables(input_dir: str) -> dict[str, DataFrame]:
    result = {}
    csv_files = list(Path(input_dir).glob("*.csv"))
    for filename in csv_files:
        result[filename.stem] = pd.read_csv(filename)
    return result


def compare(
    data: dict[str, DataFrame], ground_truth: dict[str, DataFrame], output_dir: str
) -> str:
    logger.info(
        f"Ground truth contains {len(ground_truth)} tables,"
        f" {sum(df.shape[0] for _, df in ground_truth.items())} rows"
    )

    missing = set(ground_truth.keys()).difference(data.keys())
    missing_str = ", ".join(
        [f"{x} ({ground_truth[x].shape[0]})" for x in sorted(missing)]
    )
    if len(missing) > 0:
        logger.warning(f"Missing {len(missing)} tables: {missing_str}")

    additional_tables = set(data.keys()).difference(ground_truth.keys())
    additional_str = ", ".join(
        [f"{x} ({data[x].shape[0]})" for x in sorted(additional_tables)]
    )
    if len(additional_tables) > 0:
        logger.warning(f"{len(additional_tables)} additional tables: {additional_str}")
    # Additional rows starts as the sum of lengths of additional tables produced
    total_additional_rows = sum(len(data[x]) for x in additional_tables)

    total_gt_rows = 0
    total_correct_rows = 0
    for table_name, gt_table in sorted(
        ground_truth.items(), reverse=True, key=lambda t: len(t[1])
    ):
        if table_name in data:
            data_table = data[table_name]

            # Remove .integer suffix added to duplicate column names by CSV reader (mangle_dupe_cols=False not supported)
            transformed_gt_cols = [col.split(".")[0] for col in gt_table.columns]
            data_cols = list(data_table.columns)
            if transformed_gt_cols != data_cols:
                logger.warning(
                    f"Table {table_name} header incorrect, was"
                    f" {data_cols}, should be {transformed_gt_cols}"
                )

            # Convert rows to lowercase strings for case-insensitive comparison
            gt_rows = set(str(row).lower() for row in gt_table.to_numpy().tolist())
            data_rows = set(str(row).lower() for row in data_table.to_numpy().tolist())
            total_gt_rows += len(gt_rows)
            total_correct_rows += len(gt_rows.intersection(data_rows))
            additional = data_rows.difference(gt_rows)
            total_additional_rows += len(additional)
            missing = gt_rows.difference(data_rows)
            if len(additional) != 0 or len(missing) != 0:
                logger.warning(
                    f"Table {table_name} ({data_table.shape[0]} rows,"
                    f" {gt_table.shape[0]} GT rows) contains {len(additional)}"
                    f" additional rows and is missing {len(missing)} rows"
                )
            if len(additional) != 0:
                DataFrame(additional).to_csv(
                    os.path.join(output_dir, table_name + "_additional.csv"),
                    index=False,
                )
            if len(missing) != 0:
                DataFrame(missing).to_csv(
                    os.path.join(output_dir, table_name + "_missing.csv"),
                    index=False,
                )
    result = (
        f"{(total_correct_rows / total_gt_rows) if total_gt_rows!=0 else np.nan :.1%} of ground truth rows present"
        f" in output ({total_correct_rows}/{total_gt_rows})"
        f", {total_additional_rows} additional rows"
    )

    logger.info(result)
    return result


def produce_times_tables(
    config: Config, input: dict[str, DataFrame], model: TimesModel
) -> dict[str, DataFrame]:
    logger.info(
        f"produce_times_tables: {len(input)} tables incoming,"
        f" {sum(len(value) for (_, value) in input.items())} rows"
    )
    file_order = defaultdict(lambda: -1)
    for i, f in enumerate(model.files):
        file_order[f] = i

    def keep_last_by_file_order(df):
        """Drop duplicate rows, keeping the last dupicate row (including value) as per
        input file order, and remove the `source_filename` column from the DataFrame.

        Note: we do not remove duplicate values for the same query columns for parameters
        here, because in the future we might want to re-use the processed tables and
        select the rows coming from different scenarios/files after processing just once.
        If so, at that point we can use the info in the `source_filename` column to do
        this.
        """
        if "source_filename" in df.columns:
            df["file_order"] = df["source_filename"].map(file_order)
            df = df.sort_values(by="file_order", kind="stable")
            df = df.drop(columns=["source_filename", "file_order"])
        df = df.drop_duplicates(keep="last")
        df.reset_index(drop=True, inplace=True)
        return df

    result = {}
    used_tables = set()
    for mapping in config.times_xl_maps:
        if mapping.xl_name not in input:
            logger.warning(
                f"Cannot produce table {mapping.times_name} because"
                f" {mapping.xl_name} does not exist"
            )
        else:
            used_tables.add(mapping.xl_name)
            df = input[mapping.xl_name]
            # Filter rows according to filter_rows mapping:
            for filter_col, filter_val in mapping.filter_rows.items():
                if filter_col not in df.columns:
                    logger.warning(
                        f"Cannot produce table {mapping.times_name} because"
                        f" {mapping.xl_name} does not contain column {filter_col}"
                    )
                    # TODO break this loop and continue outer loop?
                filter = set(x.lower() for x in (filter_val,))
                i = df[filter_col].str.lower().isin(filter)
                df = df.loc[i, :]
            if not all(c in df.columns for c in mapping.xl_cols):
                missing = set(mapping.xl_cols).difference(df.columns)
                logger.warning(
                    f"Cannot produce table {mapping.times_name} because"
                    f" {mapping.xl_name} does not contain the required columns"
                    f" - {', '.join(missing)}"
                )
            else:
                # Excel columns can be duplicated into multiple Times columns
                for times_col, xl_col in mapping.col_map.items():
                    df[times_col] = df[xl_col]
<<<<<<< HEAD
                cols_to_drop = [x for x in df.columns if x not in mapping.times_cols]
                df = df.drop(columns=cols_to_drop)
                df = df.drop_duplicates()
                df = df.reset_index(drop=True)
=======
                # Keep only the required columns
                cols_to_keep = set(mapping.times_cols).union({"source_filename"})
                cols_to_drop = [x for x in df.columns if x not in cols_to_keep]
                df.drop(columns=cols_to_drop, inplace=True)
                # Drop duplicates, keeping last seen rows as per file order
                df = keep_last_by_file_order(df)
                # Drop rows with missing values
>>>>>>> 8f97d586
                # TODO this is a hack. Use pd.StringDtype() so that notna() is sufficient
                i = (
                    df[mapping.times_cols[-1]].notna()
                    & (df != "None").all(axis=1)
                    & (df != "nan").all(axis=1)
                    & (df != "").all(axis=1)
                    & (df != "<NA>").all(axis=1)
                )
                df = df.loc[i, mapping.times_cols]
                # Drop tables that are empty after filtering and dropping Nones:
                if len(df) == 0:
                    continue
                result[mapping.times_name] = df

    unused_tables = set(input.keys()).difference(used_tables)
    if len(unused_tables) > 0:
        logger.warning(
            f"{len(unused_tables)} unused tables: {', '.join(sorted(unused_tables))}"
        )

    return result


def write_dd_files(tables: dict[str, DataFrame], config: Config, output_dir: str):
    encoding = "utf-8"
    os.makedirs(output_dir, exist_ok=True)
    for item in os.listdir(output_dir):
        if item.endswith(".dd"):
            os.remove(os.path.join(output_dir, item))

    def convert_set(df: DataFrame):
        has_description = "TEXT" in df.columns
        # Remove duplicate rows, ignoring text column
        if has_description:
            query_columns = [c for c in df.columns if c != "TEXT"]
            df = df.drop_duplicates(subset=query_columns, keep="last")
        for row in df.itertuples(index=False):
            row_str = "'.'".join(
                (str(x) for k, x in row._asdict().items() if k != "TEXT")
            )
            desc = f" '{row.TEXT}'" if has_description else ""
            yield f"'{row_str}'{desc}\n"

    def convert_parameter(tablename: str, df: DataFrame):
        if "VALUE" not in df.columns:
            raise KeyError(f"Unable to find VALUE column in parameter {tablename}")
        # Remove duplicate rows, ignoring value column
        query_columns = [c for c in df.columns if c != "VALUE"] or None
        df = df.drop_duplicates(subset=query_columns, keep="last")
        for row in df.itertuples(index=False):
            val = row.VALUE
            row_str = "'.'".join(
                (str(x) for k, x in row._asdict().items() if k != "VALUE")
            )
            yield f"'{row_str}' {val}\n" if row_str else f"{val}\n"

    sets = {m.times_name for m in config.times_xl_maps if "VALUE" not in m.col_map}

    # Compute map fname -> tables: put ALL_TS and MILESTONYR in separate files
    tables_in_file = {
        "ts.dd": ["ALL_TS"],
        "milestonyr.dd": ["MILESTONYR"],
        "output.dd": [
            t for t in config.dd_table_order if t not in ["ALL_TS", "MILESTONYR"]
        ],
    }

    for fname, tablenames in tables_in_file.items():
        with open(os.path.join(output_dir, fname), "w", encoding=encoding) as fout:
            for tablename in [t for t in tablenames if t in tables]:
                df = tables[tablename]
                if tablename in sets:
                    fout.write(f"SET {tablename}\n/\n")
                    lines = convert_set(df)
                else:
                    fout.write(f"PARAMETER\n{tablename} ' '/\n")
                    lines = convert_parameter(tablename, df)
                # Sort lines to ensure consistent output, except for ALL_TS
                if tablename != "ALL_TS":
                    lines = sorted(lines)
                fout.writelines(lines)
                fout.write("\n/;\n")
    pass


def strip_filename_prefix(table, prefix):
    if isinstance(table, EmbeddedXlTable):
        if table.filename.startswith(prefix):
            table.filename = table.filename[len(prefix) + 1 :]
    return table


def dump_tables(tables: list, filename: str) -> list:
    os.makedirs(os.path.dirname(filename), exist_ok=True)
    with open(filename, "w", encoding="utf-8") as text_file:
        for t in tables if isinstance(tables, list) else tables.items():
            if isinstance(t, EmbeddedXlTable):
                tag = t.tag
                text_file.write(f"sheetname: {t.sheetname}\n")
                text_file.write(f"range: {t.range}\n")
                text_file.write(f"filename: {t.filename}\n")
                if t.uc_sets:
                    text_file.write(f"uc_sets: {t.uc_sets}\n")
                df = t.dataframe
            else:
                tag = t[0]
                df = t[1]
            text_file.write(f"tag: {tag}\n")
            types = ", ".join([f"{i} ({v})" for i, v in df.dtypes.items()])
            text_file.write(f"types: {types}\n")
            text_file.write(df.to_csv(index=False, lineterminator="\n"))
            text_file.write("\n" * 2)

    return tables


def run(args: argparse.Namespace) -> str | None:
    """Runs the xl2times conversion.

    Parameters
    ----------
    args
        Pre-parsed command line arguments

    Returns
    -------
        comparison with ground-truth string if `ground_truth_dir` is provided, else None.
    """
    config = Config(
        "times_mapping.txt",
        "times-info.json",
        "times-sets.json",
        "veda-tags.json",
        "veda-attr-defaults.json",
        args.regions,
        args.include_dummy_imports,
    )

    model = TimesModel()

    if not isinstance(args.input, list) or len(args.input) < 1:
        logger.critical(f"expected at least 1 input. Got {args.input}")
        sys.exit(-1)
    elif len(args.input) == 1:
        assert os.path.isdir(args.input[0])
        input_files = [
            str(path)
            for path in Path(args.input[0]).rglob("*")
            if path.suffix in [".xlsx", ".xlsm"] and not path.name.startswith("~")
        ]
        if utils.is_veda_based(input_files):
            input_files = utils.filter_veda_filename_patterns(input_files)
        logger.info(f"Loading {len(input_files)} files from {args.input[0]}")
    else:
        input_files = args.input

    model.files = [Path(path).stem for path in input_files]

    processing_order = ["base", "subres", "trade", "demand", "scen", "syssettings"]
    for data_module in processing_order:
        model.data_modules = model.data_modules + sorted(
            [
                item
                for item in {
                    DataModule.module_name(path)
                    for path in input_files
                    if DataModule.module_type(path) == data_module
                }
                if item is not None
            ]
        )

    if args.only_read:
        tables = convert_xl_to_times(
            input_files,
            args.output_dir,
            config,
            model,
            args.no_cache,
            verbose=args.verbose,
            stop_after_read=True,
        )
        sys.exit(0)

    tables = convert_xl_to_times(
        input_files, args.output_dir, config, model, args.no_cache, verbose=args.verbose
    )

    if args.dd:
        write_dd_files(tables, config, args.output_dir)
    else:
        write_csv_tables(tables, args.output_dir)

    if args.ground_truth_dir:
        ground_truth = read_csv_tables(args.ground_truth_dir)
        # Use the same convert_to_string transform on GT so that comparisons are fair
        ground_truth = transforms.convert_to_string(config, ground_truth, model)
        comparison = compare(tables, ground_truth, args.output_dir)
        return comparison
    else:
        return None


def parse_args(arg_list: None | list[str]) -> argparse.Namespace:
    """Parses command line arguments.

    Parameters
    ----------
    arg_list
        List of command line arguments. Uses sys.argv (default argparse behaviour) if `None`.

    Returns
    -------
    argparse.Namespace
        Parsed arguments.
    """
    args_parser = argparse.ArgumentParser()
    args_parser.add_argument(
        "input",
        nargs="*",
        help="Either an input directory, or a list of input xlsx/xlsm files to process",
    )
    args_parser.add_argument(
        "--regions",
        type=str,
        default="",
        help="Comma-separated list of regions to include in the model",
    )
    args_parser.add_argument(
        "--include_dummy_imports",
        action="store_true",
        help="Include dummy import processes in the model",
    )
    args_parser.add_argument(
        "--output_dir", type=str, default="output", help="Output directory"
    )
    args_parser.add_argument(
        "--ground_truth_dir",
        type=str,
        help="Ground truth directory to compare with output",
    )
    args_parser.add_argument("--dd", action="store_true", help="Output DD files")
    args_parser.add_argument(
        "--only_read",
        action="store_true",
        help="Read xlsx/xlsm files and stop after outputting raw_tables.txt",
    )
    args_parser.add_argument(
        "--no_cache",
        action="store_true",
        help="Ignore cache and re-extract tables from XLSX files",
    )
    args_parser.add_argument(
        "-v",
        "--verbose",
        action="store_true",
        help="Verbose mode: print tables after every transform",
    )
    args = args_parser.parse_args(arg_list)
    return args


def main(arg_list: None | list[str] = None) -> None:
    """Main entry point for the xl2times package.

    Returns
    -------
        None.
    """
    args = parse_args(arg_list)
    run(args)


if __name__ == "__main__":
    main(sys.argv[1:])
    sys.exit(0)<|MERGE_RESOLUTION|>--- conflicted
+++ resolved
@@ -349,20 +349,13 @@
                 # Excel columns can be duplicated into multiple Times columns
                 for times_col, xl_col in mapping.col_map.items():
                     df[times_col] = df[xl_col]
-<<<<<<< HEAD
-                cols_to_drop = [x for x in df.columns if x not in mapping.times_cols]
-                df = df.drop(columns=cols_to_drop)
-                df = df.drop_duplicates()
-                df = df.reset_index(drop=True)
-=======
                 # Keep only the required columns
                 cols_to_keep = set(mapping.times_cols).union({"source_filename"})
                 cols_to_drop = [x for x in df.columns if x not in cols_to_keep]
-                df.drop(columns=cols_to_drop, inplace=True)
+                df = df.drop(columns=cols_to_drop)
                 # Drop duplicates, keeping last seen rows as per file order
                 df = keep_last_by_file_order(df)
                 # Drop rows with missing values
->>>>>>> 8f97d586
                 # TODO this is a hack. Use pd.StringDtype() so that notna() is sufficient
                 i = (
                     df[mapping.times_cols[-1]].notna()
