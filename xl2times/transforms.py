--- conflicted
+++ resolved
@@ -1202,23 +1202,7 @@
 ) -> list[EmbeddedXlTable]:
     """Ensure that all table entries are uppercase. Strip leading and trailing whitespace."""
 
-<<<<<<< HEAD
-    colnames = [
-        "attribute",
-        "commodity",
-        "commodity-in",
-        "commodity-out",
-        "process",
-        "tact",
-        "tcap",
-        "unit",
-        "sourcescen",
-    ]
-
-    def capitalise_attributes_table(table: EmbeddedXlTable):
-=======
     def capitalise_table_entries(table: EmbeddedXlTable):
->>>>>>> 8a46fda3
         df = table.dataframe.copy()
         # Capitalise all entries if column type string
         colnames = df.select_dtypes(include="object").columns
