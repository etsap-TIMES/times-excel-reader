import re
import time
from collections import defaultdict
from collections.abc import Callable
from concurrent.futures import ProcessPoolExecutor
from dataclasses import replace
from functools import reduce
from itertools import groupby
from pathlib import Path
from typing import Any

import pandas as pd
from loguru import logger
from more_itertools import locate
from pandas.core.frame import DataFrame
from tqdm import tqdm

from . import utils
from .datatypes import Config, DataModule, EmbeddedXlTable, Tag, TimesModel
from .utils import max_workers

csets_ordered_for_pcg = ["DEM", "MAT", "NRG", "ENV", "FIN"]
default_pcg_suffixes = [
    cset + io for cset in csets_ordered_for_pcg for io in ["I", "O"]
]

attr_prop = {
    "COM_LIM": "limtype",
    "COM_TSL": "ctslvl",
    "COM_TYPE": "ctype",
    "PRC_PCG": "primarycg",
    "PRC_TSL": "tslvl",
    "PRC_VINT": "vintage",
}

process_map = {
    "pset_pn": "processes_by_name",
    "pset_pd": "processes_by_desc",
    "pset_set": "processes_by_sets",
    "pset_ci": "processes_by_comm_in",
    "pset_co": "processes_by_comm_out",
}

commodity_map = {
    "cset_cn": "commodities_by_name",
    "cset_cd": "commodities_by_desc",
    "cset_set": "commodities_by_sets",
}


def remove_comment_rows(
    config: Config,
    tables: list[EmbeddedXlTable],
    model: TimesModel,
) -> list[EmbeddedXlTable]:
    """Remove comment rows from all the tables.

    Assumes table dataframes are not empty.
    """
    result = []

    for table in tables:
        tag = Tag(table.tag)
        if tag in config.row_comment_chars:
            df = table.dataframe
            _remove_df_comment_rows(df, config.row_comment_chars[tag])
            # Keep the table if it stays not empty
            if not df.empty:
                result.append(table)
            else:
                continue
        else:
            result.append(table)

    return result


def _remove_df_comment_rows(
    df: pd.DataFrame,
    comment_chars: dict[str, list],
) -> None:
    """Modify a dataframe in-place by deleting rows with cells starting with symbols
    indicating a comment row in any column. Comment row symbols are column name
    dependant and are passed as an additional argument.

    Parameters
    ----------
    df
        Dataframe.
    comment_chars
        Dictionary where keys are column names and values are lists of valid comment symbols
    """
    comment_rows = set()

    for colname in df.columns:
        if colname in comment_chars:
            comment_rows.update(
                list(
                    locate(
                        df[colname],
                        lambda cell: isinstance(cell, str)
                        and (cell.startswith(tuple(comment_chars[colname]))),
                    )
                )
            )

    df.drop(index=list(comment_rows), inplace=True)
    df.reset_index(drop=True, inplace=True)


def remove_comment_cols(table: EmbeddedXlTable) -> EmbeddedXlTable:
    """Return a modified copy of 'table' where columns with labels starting with '*'
    have been deleted. Assumes that any leading spaces in the original input table have
    been removed.

    Parameters
    ----------
    table
        Table object in EmbeddedXlTable format.

    Returns
    -------
    EmbeddedXlTable
        Table object in EmbeddedXlTable format without comment columns.
    """
    if table.dataframe.size == 0:
        return table

    comment_cols = [
        colname
        for colname in table.dataframe.columns
        if isinstance(colname, str) and colname.startswith("*")
    ]
    # Drop comment columns and any resulting empty rows
    df = table.dataframe.drop(comment_cols, axis=1).dropna(axis=0, how="all")
    df.reset_index(drop=True, inplace=True)
    return replace(table, dataframe=df)


def remove_exreg_cols(
    config: Config,
    tables: list[EmbeddedXlTable],
    model: TimesModel,
) -> list[EmbeddedXlTable]:
    """Remove external region columns from all the tables except tradelinks."""
    external_regions = model.external_regions

    def remove_table_exreg_cols(
        table: EmbeddedXlTable,
    ) -> EmbeddedXlTable:
        """
        Return a modified copy of 'table' where columns that are external regions
        have been removed.
        """
        exreg_cols = [
            colname
            for colname in table.dataframe.columns
            if colname.upper() in external_regions
        ]

        if exreg_cols:
            df = table.dataframe.drop(exreg_cols, axis=1)
            return replace(table, dataframe=df)

        else:
            return table

    # Do not do anything if external_reagions is empty
    if not external_regions:
        return tables
    # Otherwise remove external region column from the relevant tables
    else:
        return [
            remove_table_exreg_cols(t) if t.tag != Tag.tradelinks else t for t in tables
        ]


def remove_tables_with_formulas(
    config: Config,
    tables: list[EmbeddedXlTable],
    model: TimesModel,
) -> list[EmbeddedXlTable]:
    """Return a modified copy of 'tables' where tables with formulas (as identified by
    an initial '=') have deleted from the list.

    Parameters
    ----------
    config

    tables
        List of tables in EmbeddedXlTable format.
    model


    Returns
    -------
    list[EmbeddedXlTable]
        List of tables in EmbeddedXlTable format without any formulas.
    """

    def is_formula(s):
        return isinstance(s, str) and len(s) > 0 and s[0] == "="

    def has_formulas(table):
        has = table.dataframe.map(is_formula).any(axis=None)
        if has:
            logger.warning(f"Excluding table {table.tag} because it has formulas")
        return has

    return [table for table in tables if not has_formulas(table)]


def validate_input_tables(
    config: Config,
    tables: list[EmbeddedXlTable],
    model: TimesModel,
) -> list[EmbeddedXlTable]:
    """Perform some basic validation (tag names are valid, no duplicate column labels),
    and remove empty tables (for recognized tags).
    """

    def discard(table):
        if table.tag in config.discard_if_empty:
            return table.dataframe.empty
        elif table.tag == Tag.unitconversion:
            logger.info("Dropping ~UNITCONVERSION table")
            return True
        else:
            return False

    result = []
    for table in tables:
        if not Tag.has_tag(table.tag):
            logger.warning(f"Dropping table with unrecognized tag {table.tag}")
            continue
        if discard(table):
            continue
        # Check for duplicate columns:
        seen = set()
        dupes = [x for x in table.dataframe.columns if x in seen or seen.add(x)]
        if len(dupes) > 0:
            logger.warning(
                f"Duplicate columns in {table.range}, {table.sheetname},"
                f" {table.filename}: {','.join(dupes)}"
            )
        result.append(table)
    return result


def revalidate_input_tables(
    config: Config,
    tables: list[EmbeddedXlTable],
    model: TimesModel,
) -> list[EmbeddedXlTable]:
    """Perform further validation of input tables by checking whether required columns
    are present / non-empty.

    Remove tables without required columns or if they are empty.
    """
    result = []
    for table in tables:
        tag = Tag(table.tag)
        required_cols = config.required_columns[tag]
        unique_table_cols = set(table.dataframe.columns)
        if required_cols:
            # Drop table if any column in required columns is missing
            missing_cols = required_cols - unique_table_cols
            if missing_cols:
                logger.warning(
                    f"Dropping {tag.value} table withing range {table.range} on sheet {table.sheetname}"
                    f" in file {table.filename} due to missing required columns: {missing_cols}"
                )
                # Discard the table
                continue
            # Check whether any of the required columns is empty
            else:
                df = table.dataframe
                empty_required_cols = {c for c in required_cols if all(df[c].isna())}
                if empty_required_cols:
                    logger.warning(
                        f"Dropping {tag.value} table within range {table.range} on sheet {table.sheetname}"
                        f" in file {table.filename} due to empty required columns: {empty_required_cols}"
                    )
                    # Discard the table
                    continue
        # Append table to the list if reached this far
        result.append(table)

    return result


def normalize_tags_columns(
    config: Config,
    tables: list[EmbeddedXlTable],
    model: TimesModel,
) -> list[EmbeddedXlTable]:
    """Normalize (uppercase) tags and (lowercase) column names.

    Parameters
    ----------
    config

    tables
        List of tables in EmbeddedXlTable format.
    model


    Returns
    -------
    list[EmbeddedXlTable]
        List of tables in EmbeddedXlTable format with normalzed values.
    """

    def normalize(table: EmbeddedXlTable) -> EmbeddedXlTable:
        # Only uppercase upto ':', the rest can be non-uppercase values like regions
        parts = table.tag.split(":")
        # assert len(parts) <= 2
        newtag = parts[0].upper()
        defaults = parts[1].strip() if len(parts) > 1 else None

        df = table.dataframe
        # Strip leading and trailing whitespaces from column names
        df.columns = df.columns.str.strip()

        col_name_map = {x: x.lower() for x in df.columns}
        df = df.rename(columns=col_name_map)

        return replace(table, tag=newtag, dataframe=df, defaults=defaults)

    return [normalize(table) for table in tables]


def normalize_column_aliases(
    config: Config,
    tables: list[EmbeddedXlTable],
    model: TimesModel,
) -> list[EmbeddedXlTable]:
    for table in tables:
        tag = Tag(table.tag)
        if tag in config.column_aliases:
            table.dataframe = table.dataframe.rename(
                columns=config.column_aliases[tag], errors="ignore"
            )
        else:
            logger.warning(f"could not find {tag.value} in config.column_aliases")
        if len(set(table.dataframe.columns)) > len(table.dataframe.columns):
            raise ValueError(
                f"Table has duplicate column names (after normalization): {table}"
            )
    return tables


def include_tables_source(
    config: Config,
    tables: list[EmbeddedXlTable],
    model: TimesModel,
) -> list[EmbeddedXlTable]:
    """Add a column specifying source filename to every table."""

    def include_table_source(table: EmbeddedXlTable):
        df = table.dataframe.copy()
        df["source_filename"] = Path(table.filename).stem
        df["module_type"] = DataModule.module_type(table.filename)
        df["submodule"] = DataModule.submodule(table.filename)
        df["module_name"] = DataModule.module_name(table.filename)
        return replace(table, dataframe=df)

    return [include_table_source(table) for table in tables]


def merge_tables(
    config: Config,
    tables: list[EmbeddedXlTable],
    model: TimesModel,
) -> dict[str, DataFrame]:
    """Merge all tables in 'tables' with the same table tag, as long as they share the
    same column field values. Print a warning for those that don't share the same column
    values. Return a dictionary linking each table tag with its merged table or populate
    TimesModel class.

    Parameters
    ----------
    config

    tables
        List of tables in EmbeddedXlTable format.
    model


    Returns
    -------
    dict[str,DataFrame]
        Dictionary associating a given table tag with its merged table.
    """
    result = {}

    for key, value in groupby(sorted(tables, key=lambda t: t.tag), lambda t: t.tag):
        group = list(value)

        if len(group) == 0:
            continue

        df = pd.concat([table.dataframe for table in group], ignore_index=True)
        result[key] = df

        # VEDA appears to support merging tables where come columns are optional, e.g. ctslvl and ctype from ~FI_COMM.
        # So just print detailed warning if we find tables with fewer columns than the concat'ed table.
        concat_cols = set(df.columns)
        missing_cols = [concat_cols - set(t.dataframe.columns) for t in group]

        if any([len(m) for m in missing_cols]):
            err = (
                f"WARNING: Possible merge error for table: '{key}'! Merged table has more columns than individual "
                f"table(s), see details below:"
            )
            for table in group:
                err += (
                    f"\n\tColumns: {list(table.dataframe.columns)} from {table.range}, {table.sheetname}, "
                    f"{table.filename}"
                )
            logger.warning(err)

        match key:
            case Tag.fi_process:
                # TODO: Find a better place for this (both info and processing)
                times_prc_sets = set(config.times_sets["PRC_GRP"])
                # Index of rows with TIMES process sets
                index = df["sets"].str.upper().isin(times_prc_sets)
                # Print a warning if non-TIMES sets are present
                if not all(index):
                    for _, row in df[~index].iterrows():
                        region, sets, process = row[["region", "sets", "process"]]
                        logger.warning(
                            f"WARNING: Unknown process set {sets} specified for process {process}"
                            f" in region {region}. The record will be dropped."
                        )
                # Exclude records with non-TIMES sets
                model.processes = df.loc[index]
            case _:
                result[key] = df

    return result


def apply_tag_specified_defaults(
    config: Config,
    tables: list[EmbeddedXlTable],
    model: TimesModel,
) -> list[EmbeddedXlTable]:

    return [utils.apply_composite_tag(t) for t in tables]


def process_flexible_import_tables(
    config: Config,
    tables: list[EmbeddedXlTable],
    model: TimesModel,
) -> list[EmbeddedXlTable]:
    """Attempt to process all flexible import tables in 'tables'.

    The processing includes:

    - Checking that the table is indeed a flexible import table. If not, return it unmodified.
    - Removing, adding and renaming columns as needed.
    - Populating index columns.
    - Handing Attribute column and Other Indexes.

    See https://iea-etsap.org/docs/Documentation_for_the_TIMES_Model-Part-IV_October-2016.pdf from p16.

    Parameters
    ----------
    config

    tables
        List of tables in EmbeddedXlTable format.
    model


    Returns
    -------
    list[EmbeddedXlTable]
        List of tables in EmbeddedXlTable format with all FI_T processed.
    """
    # Get a list of allowed values for each category.
    # TODO: update this dictionary
    legal_values = {
        "limtype": set(config.times_sets["LIM"]),
        "timeslice": set(model.ts_tslvl["tslvl"]),
        "commodity": set(utils.merge_columns(tables, Tag.fi_comm, "commodity")),
        "region": model.internal_regions,
        "currency": utils.single_column(tables, Tag.currencies, "currency"),
        "other_indexes": {"IN", "OUT", "DEMO", "DEMI"},
    }

    def process_flexible_import_table(
        table: EmbeddedXlTable,
    ) -> EmbeddedXlTable:
        # Make sure it's a flexible import table, and return the table untouched if not
        if not table.tag == Tag.fi_t:
            return table

        # Rename, add and remove specific columns if the circumstances are right
        df = table.dataframe

        # Tag column no longer used to identify data columns
        # https://veda-documentation.readthedocs.io/en/latest/pages/introduction.html#veda2-0-enhanced-features

        known_columns = config.known_columns[Tag.fi_t]
        # TODO: Verify this list against other lists
        data_columns = [x for x in df.columns if x not in known_columns]

        # Populate index columns (same as known columns for this table type)
        index_columns = known_columns
        for colname in index_columns:
            if colname not in df.columns:
                df[colname] = None
        table = replace(table, dataframe=df)

        df = table.dataframe

        if data_columns:
            df, attribute_suffix = utils.explode(df, data_columns)
            # Append the data column name to the Attribute column values
            i = df["attribute"].notna()
            df.loc[i, "attribute"] = df.loc[i, "attribute"] + "~" + attribute_suffix[i]
            i = df["attribute"].isna()
            df.loc[i, "attribute"] = attribute_suffix[i]

        # Capitalise all attributes, unless column type float
        if df["attribute"].dtype != float:
            df["attribute"] = df["attribute"].str.upper()

        # Handle Attribute containing tilde, such as 'STOCK~2030'
        index = df["attribute"].str.contains("~")
        if any(index):
            for attr in df["attribute"][index].unique():
                i = index & (df["attribute"] == attr)
                parts = attr.split("~")
                for value in parts:
                    colname, typed_value = _get_colname(value, legal_values)
                    if colname is None:
                        df.loc[i, "attribute"] = typed_value
                    else:
                        df.loc[i, colname] = typed_value

        # Handle Other_Indexes
        other = "other_indexes"
        if "END" in df["attribute"]:
            i = df["attribute"] == "END"
            df.loc[i, "year"] = df.loc[i, "value"].astype("int") + 1
            df.loc[i, other] = "EOH"
            df.loc[i, "attribute"] = "PRC_NOFF"

        df = df.reset_index(drop=True)

        # Should have all index_columns and VALUE
        if len(df.columns) != (len(index_columns) + 1):
            # TODO: Should be ok to drop as long as the topology info is stored.
            if len(df.columns) == len(index_columns) and "value" not in df.columns:
                df["value"] = None
            else:
                raise ValueError(f"len(df.columns) = {len(df.columns)}")

        df["year2"] = df.apply(
            lambda row: (
                int(row["year"].split("-")[1]) if "-" in str(row["year"]) else "EOH"
            ),
            axis=1,
        )

        df["year"] = df.apply(
            lambda row: (
                int(row["year"].split("-")[0])
                if "-" in str(row["year"])
                else (row["year"] if row["year"] != "" else "BOH")
            ),
            axis=1,
        )

        return replace(table, dataframe=df)

    return [process_flexible_import_table(t) for t in tables]


def _get_colname(value, legal_values):
    """Return the value in the desired format along with the associated category (if any)."""
    if value.isdigit():
        return "year", int(value)
    for name, values in legal_values.items():
        if value.upper() in values:
            return name, value.upper()
    return None, value


def process_user_constraint_tables(
    config: Config,
    tables: list[EmbeddedXlTable],
    model: TimesModel,
) -> list[EmbeddedXlTable]:
    """Process all user constraint tables in 'tables'.

    The processing includes:

    - Removing, adding and renaming columns as needed.
    - Populating index columns.
    - Handing Attribute column and wildcards.

    See https://iea-etsap.org/docs/Documentation_for_the_TIMES_Model-Part-IV_October-2016.pdf from p16.

    Parameters
    ----------
    config

    tables
        List of tables in EmbeddedXlTable format.
    model


    Returns
    -------
    list[EmbeddedXlTable]
        List of tables in EmbeddedXlTable format with all FI_T processed.
    """
    legal_values = {
        "attribute": {attr for attr in config.all_attributes if attr.startswith("uc")},
        "region": model.internal_regions,
        "commodity": set(utils.merge_columns(tables, Tag.fi_comm, "commodity")),
        "timeslice": set(model.ts_tslvl["tslvl"]),
        "limtype": set(config.times_sets["LIM"]),
        "side": set(config.times_sets["SIDE"]),
    }

    def process_user_constraint_table(
        table: EmbeddedXlTable,
    ) -> EmbeddedXlTable:
        # See https://iea-etsap.org/docs/Documentation_for_the_TIMES_Model-Part-IV_October-2016.pdf from p16

        if not table.tag == Tag.uc_t:
            return table

        df = table.dataframe

        # Fill in UC_N blank cells with value from above
        df["uc_n"] = df["uc_n"].ffill()
        # TODO: Handle pseudo-attributes in a more general way
        known_columns = config.known_columns[Tag.uc_t].copy()
        known_columns.remove("uc_attr")

        data_columns = [x for x in df.columns if x not in known_columns]

        # Populate columns
        for colname in known_columns:
            if colname not in df.columns:
                df[colname] = None
        table = replace(table, dataframe=df)

        # TODO: detect RHS correctly
        i = df["side"].isna()
        df.loc[i, "side"] = "LHS"

        table = utils.apply_composite_tag(table)
        df = table.dataframe
        df, attribute_suffix = utils.explode(df, data_columns)

        # Append the data column name to the Attribute column
        i = df["attribute"].notna()
        df.loc[i, "attribute"] = df.loc[i, "attribute"] + "~" + attribute_suffix[i]
        i = df["attribute"].isna()
        df.loc[i, "attribute"] = attribute_suffix[i]

        # TODO: There may be regions specified as column names
        # Apply any general region specification if present
        # TODO: This assumes several regions lists may be present. Overwrite earlier?
        regions_lists = [x for x in table.uc_sets.keys() if x.upper().startswith("R_")]
        # Using the last regions_list
        if regions_lists and table.uc_sets[regions_lists[-1]] != "":
            regions = table.uc_sets[regions_lists[-1]]
            # Only expand regions if specified regions list is not allregions
            if regions.lower() != "allregions":
                # Only include valid model region names
                regions = model.internal_regions.intersection(
                    set(regions.upper().split(","))
                )
                regions = ",".join(regions)
                i_allregions = df["region"].isna()
                df.loc[i_allregions, "region"] = regions
                # TODO: Check whether any invalid regions are present

        # Capitalise all attributes, unless column type float
        if df["attribute"].dtype != float:
            df["attribute"] = df["attribute"].str.upper()

        # Handle Attribute containing tilde, such as 'STOCK~2030'
        for attr in df["attribute"].unique():
            if "~" in attr:
                i = df["attribute"] == attr
                parts = attr.split("~")
                for value in parts:
                    colname, typed_value = _get_colname(value, legal_values)
                    if colname is None:
                        df.loc[i, "attribute"] = typed_value
                    else:
                        df.loc[i, colname] = typed_value

        return replace(table, dataframe=df)

    return [process_user_constraint_table(t) for t in tables]


def generate_uc_properties(
    config: Config,
    tables: list[EmbeddedXlTable],
    model: TimesModel,
) -> list[EmbeddedXlTable]:
    """Generate a dataframe containing User Constraint properties."""
    uc_tables = [table for table in tables if table.tag == Tag.uc_t]
    columns = [
        "uc_n",
        "description",
        "region",
        "region_action",
        "period_action",
        "timeslice_action",
        "uc_attr",
        "group_type",
        "side",
    ]
    user_constraints = pd.DataFrame(columns=columns)
    # Create df_list to hold DataFrames that will be concatenated later on
    df_list = list()
    for uc_table in uc_tables:
        uc_df = uc_table.dataframe
        # DataFrame with unique UC names and descriptions if they exist:
        df = (
            uc_df.loc[:, ["uc_n", "region", "description"]]
            .groupby(["uc_n", "region"], sort=False)
            .first()
        )
        df = df.reset_index()
        # Add info on how regions, periods and timeslices should be treated by the UCs
        for key in uc_table.uc_sets.keys():
            if key.startswith("R_"):
                df["region_action"] = key
            elif key.startswith("T_"):
                df["period_action"] = key
            elif key.startswith("TS_"):
                df["timeslice_action"] = key
        # Supplement with UC_ATTR if present
        index = uc_df["attribute"] == "UC_ATTR"
        if any(index):
            uc_attr_rows = uc_df.loc[index, ["uc_n", "region", "value", "side"]]
            # uc_attr is expected as column name
            uc_attr_rows = (
                uc_attr_rows.rename(columns={"value": "uc_attr"})
                .dropna()
                .drop_duplicates()
            )
            df = pd.merge(df, uc_attr_rows, on=["uc_n", "region"], how="left")
            # Remove UC_ATTR records from the original dataframe
            uc_table.dataframe = uc_df[~index].reset_index(drop=True)

        df_list.append(df)
    # Do further processing if df_list is not empty
    if df_list:
        # Create a single DataFrame with all UCs
        user_constraints = pd.concat(df_list).reset_index(drop=True)

        # Use name to populate description if it is missing
        index = user_constraints["description"].isna()
        if any(index):
            user_constraints.loc[index, ["description"]] = user_constraints["uc_n"][
                index
            ]
        # Handle uc_attr
        index = (
            user_constraints["uc_attr"].notna()
            if "uc_attr" in user_constraints.columns
            else list()
        )
        # Unpack uc_attr if not all the values in the column are na
        if any(index):
            # Handle semicolon-separated values
            i_pairs = index & user_constraints["uc_attr"].str.contains(";")
            if any(i_pairs):
                user_constraints.loc[i_pairs, "uc_attr"] = user_constraints[
                    i_pairs
                ].apply(
                    lambda row: row["uc_attr"].strip().split(";"),
                    axis=1,
                )
                user_constraints = user_constraints.explode(
                    "uc_attr", ignore_index=True
                )
                # Update index
                index = user_constraints["uc_attr"].notna()
            # Extend UC_NAME set with timeslice levels
            extended_uc_names = set(
                config.times_sets["UC_NAME"] + config.times_sets["TSLVL"]
            )
            uc_group_types = set(config.times_sets["UC_GRPTYPE"])

            def process_uc_attr(pair_str):
                items = [s.strip().upper() for s in pair_str.split(",")]
                group_types = [s for s in items if s in uc_group_types]
                uc_names = [s for s in items if s in extended_uc_names]
                if (
                    len(group_types) > 1
                    or len(uc_names) > 1
                    or len(group_types) + len(uc_names) != len(items)
                ):
                    raise ValueError(
                        f"uc_attr column value expected to be a pair (UC_GRPTYPE, UC_NAME/TSLVL) but got {pair_str}"
                    )
                return next(iter(group_types), None), next(iter(uc_names), None)

            group_types, uc_attrs = zip(
                *map(process_uc_attr, user_constraints.loc[index, "uc_attr"])
            )
            user_constraints.loc[index, "group_type"] = group_types
            user_constraints.loc[index, "uc_attr"] = uc_attrs
        # TODO: Can this (until user_constraints.explode) become a utility function?
        # Handle allregions by substituting it with a list of internal regions
        index = user_constraints["region"].str.lower() == "allregions"
        if any(index):
            user_constraints.loc[index, ["region"]] = ",".join(model.internal_regions)

        # Handle comma-separated regions
        index = user_constraints["region"].str.contains(",")
        if any(index):
            user_constraints.loc[index, "region"] = user_constraints[index].apply(
                lambda row: [
                    region
                    for region in row["region"].split(",")
                    if region in model.internal_regions
                ],
                axis=1,
            )
        # Explode regions
        user_constraints = user_constraints.explode("region", ignore_index=True)

    model.user_constraints = user_constraints.rename(
        columns={"uc_n": "name", "uc_attr": "uc_param"}
    )

    return tables


def fill_in_missing_values(
    config: Config,
    tables: list[EmbeddedXlTable],
    model: TimesModel,
) -> list[EmbeddedXlTable]:
    """Attempt to fill in missing values for all tables except upd and mig tables (as these
    query data). How the value is filled in depends on the name of the column the
    empty values belong to.

    Parameters
    ----------
    config

    tables
        List of tables in EmbeddedXlTable format.
    model


    Returns
    -------
    list[EmbeddedXlTable]
        List of tables in EmbeddedXlTable format with empty values filled in.
    """
    result = []
    # TODO there are multiple currencies
    currency = utils.single_column(tables, Tag.currencies, "currency")[0]
    # The default regions for VT_* files is given by ~BookRegions_Map:
    vt_regions = defaultdict(list)
    brm = utils.single_table(tables, Tag.book_regions_map).dataframe
    for _, row in brm.iterrows():
        if row["region"] in model.internal_regions:
            vt_regions[row["bookname"]].append(row["region"])

    ele_default_tslvl = (
        "DAYNITE" if "DAYNITE" in model.ts_tslvl["tslvl"].unique() else "ANNUAL"
    )

    def fill_in_missing_values_table(table):
        df = table.dataframe.copy()
        default_values = config.column_default_value.get(table.tag, {})

        for colname in df.columns:
            # TODO make this more declarative
            # Forwards fill values in columns
            if colname in config.forward_fill_cols[table.tag]:
                df[colname] = df[colname].ffill()
            # Apply default values to missing cells
            col_default_value = default_values.get(colname)
            if col_default_value is not None:
                df[colname] = df[colname].fillna(col_default_value)
            elif colname == "limtype" and table.tag == Tag.fi_comm and False:
                isna = df[colname].isna()
                ismat = df["csets"] == "MAT"
                df.loc[isna & ismat, colname] = "FX"
                df.loc[isna & ~ismat, colname] = "LO"
            elif (
                colname == "limtype"
                and (table.tag == Tag.fi_t or table.tag.startswith("~TFM"))
                and len(df) > 0
            ):
                isna = df[colname].isna()
                for lim in config.veda_attr_defaults["limtype"].keys():
                    df.loc[
                        isna
                        & df["attribute"]
                        .str.upper()
                        .isin(config.veda_attr_defaults["limtype"][lim]),
                        colname,
                    ] = lim
            elif colname == "timeslice" and len(df) > 0 and "attribute" in df.columns:
                isna = df[colname].isna()
                for timeslice in config.veda_attr_defaults["tslvl"].keys():
                    df.loc[
                        isna
                        & df["attribute"]
                        .str.upper()
                        .isin(config.veda_attr_defaults["tslvl"][timeslice]),
                        colname,
                    ] = timeslice
            elif (
                colname == "tslvl" and table.tag == Tag.fi_process
            ):  # or colname == "CTSLvl" or colname == "PeakTS":
                isna = df[colname].isna()
                isele = df["sets"] == "ELE"
                df.loc[isna & isele, colname] = ele_default_tslvl
                df.loc[isna & ~isele, colname] = "ANNUAL"
            elif colname == "region":
                # Use BookRegions_Map to fill VT_* files, and all regions for other files
                matches = re.search(r"VT_([A-Za-z0-9]+)_", Path(table.filename).stem)
                isna = df[colname].isna()
                if matches is not None:
                    book = matches.group(1)
                    if book in vt_regions:
                        df.loc[isna, [colname]] = ",".join(vt_regions[book])
                    else:
                        logger.warning(f"book name {book} not in BookRegions_Map")
                else:
                    df.loc[isna, [colname]] = ",".join(model.internal_regions)
            elif colname == "year":
                df.loc[df[colname].isna(), [colname]] = model.start_year
            elif colname == "currency":
                df.loc[df[colname].isna(), [colname]] = currency

        return replace(table, dataframe=df)

    for table in tables:
        if table.tag in [Tag.tfm_mig, Tag.tfm_upd]:
            # Missing values in these tables are wildcards and should not be filled in
            result.append(table)
        else:
            result.append(fill_in_missing_values_table(table))
    return result


def _has_comma(s) -> bool:
    return isinstance(s, str) and "," in s


def _split_by_commas(s):
    if _has_comma(s):
        return [x.strip() for x in s.split(",")]
    else:
        return _remove_empty_str(s)


def _remove_empty_str(s):
    return s if s != "" else pd.NA


def expand_rows(
    query_columns: set[str], lists_columns: set[str], table: EmbeddedXlTable
) -> EmbeddedXlTable:
    """Expand entries with commas in lists_columns into separate entries in the same column. Do this for
    all tables; keep entries in query_columns as lists.

    Parameters
    ----------
    query_columns
        List of query column names.
    lists_columns
        List of columns that may contain comma-separated lists.
    table
        Table in EmbeddedXlTable format.

    Returns
    -------
    EmbeddedXlTable
        Table in EmbeddedXlTable format with expanded comma entries.
    """
    # Exclude columns that have patterns
    exclude_cols = set(process_map.keys()).union(set(commodity_map.keys()))
    lists_columns = lists_columns - exclude_cols
    df = table.dataframe.copy()
    c = df.map(_has_comma)
    cols_to_make_lists = [
        colname
        for colname in c.columns
        if colname in lists_columns and c[colname].any()
    ]
    cols_to_explode = [
        colname for colname in cols_to_make_lists if colname not in query_columns
    ]

    if len(cols_to_make_lists) > 0:
        # Transform comma-separated strings into lists
        df[cols_to_make_lists] = df[cols_to_make_lists].map(_split_by_commas)
        if len(cols_to_explode) > 0:
            for colname in cols_to_explode:
                # https://pandas.pydata.org/docs/reference/api/pandas.DataFrame.explode.html#pandas.DataFrame.explode
                df = df.explode(colname, ignore_index=True)
    return replace(table, dataframe=df)


def remove_invalid_values(
    config: Config,
    tables: list[EmbeddedXlTable],
    model: TimesModel,
) -> list[EmbeddedXlTable]:
    """Remove all entries of any dataframes that are considered invalid. The rules for
    allowing an entry can be seen in the 'constraints' dictionary below.

    Parameters
    ----------
    config

    tables
        List of tables in EmbeddedXlTable format.
    model


    Returns
    -------
    list[EmbeddedXlTable]
        List of tables in EmbeddedXlTable format with disallowed entries removed.
    """
    # TODO: This should be table type specific
    # TODO pull this out
    # Rules for allowing entries. Each entry of the dictionary designates a rule for a
    # a given column, and the values that are allowed for that column.
    constraints = {
        "csets": csets_ordered_for_pcg,
        "region": model.internal_regions,
    }

    # TODO: FI_T and UC_T should take into account whether a specific dimension is required
    skip_tags = {
        Tag.tfm_ava,
        Tag.tfm_mig,
        Tag.tfm_upd,
        Tag.uc_t,
    }

    def remove_table_invalid_values(
        table: EmbeddedXlTable,
    ) -> EmbeddedXlTable:
        """Remove invalid entries in a table dataframe."""
        df = table.dataframe.copy()
        is_valid_list = [
            df[colname].isin(values)
            for colname, values in constraints.items()
            if colname in df.columns
        ]
        if is_valid_list:
            is_valid = reduce(lambda a, b: a & b, is_valid_list)
            df = df[is_valid]
            df.reset_index(drop=True, inplace=True)
        table = replace(table, dataframe=df)
        return table

    return [
        remove_table_invalid_values(t) if t.tag not in skip_tags else t for t in tables
    ]


def process_units(
    config: Config,
    tables: dict[str, DataFrame],
    model: TimesModel,
) -> dict[str, DataFrame]:
    units_map = {
        "activity": model.processes["tact"].unique(),
        "capacity": model.processes["tcap"].unique(),
        "commodity": model.commodities["unit"].unique(),
        "currency": tables[Tag.currencies]["currency"].unique(),
    }

    model.units = pd.concat(
        [pd.DataFrame({"unit": v, "type": k}) for k, v in units_map.items()]
    )

    return tables


def process_time_periods(
    config: Config,
    tables: list[EmbeddedXlTable],
    model: TimesModel,
) -> list[EmbeddedXlTable]:
    model.start_year = utils.get_scalar(Tag.start_year, tables)
    active_pdef = utils.get_scalar(Tag.active_p_def, tables)
    df = utils.single_table(tables, Tag.time_periods).dataframe.copy()

    active_series = df[active_pdef.lower()]
    # Remove empty rows
    active_series.dropna(inplace=True)

    df = pd.DataFrame({"d": active_series})
    # Start years = start year, then cumulative sum of period durations
    df["b"] = (active_series.cumsum() + model.start_year).shift(
        1, fill_value=model.start_year
    )
    df["e"] = df.b + df.d - 1
    df["m"] = df.b + ((df.d - 1) // 2)
    df["year"] = df.m

    model.time_periods = df.astype(int)

    return tables


def process_regions(
    config: Config,
    tables: list[EmbeddedXlTable],
    model: TimesModel,
) -> list[EmbeddedXlTable]:
    """Read model regions and update model.internal_regions and model.all_regions.

    Include IMPEXP and MINRNW in model.all_regions (defined by default by Veda).
    """
    model.all_regions.update(["IMPEXP", "MINRNW"])
    # Read region settings
    region_def = utils.single_table(tables, Tag.book_regions_map).dataframe
    # Harmonise the dataframe
    region_def["bookname"] = region_def[["bookname"]].ffill()
    region_def = (
        region_def.dropna(how="any")
        .apply(lambda x: x.str.upper())
        .drop_duplicates(ignore_index=True)
    )
    # Update model.all_regions
    model.all_regions.update(region_def["region"])
    # Determine model.internal_regions
    booknames = set(region_def["bookname"])
    valid_booknames = {
        b
        for b in booknames
        if any(re.match(rf"^VT_{b}_", file, re.IGNORECASE) for file in model.files)
    }
    model.internal_regions.update(
        region_def["region"][region_def["bookname"].isin(valid_booknames)]
    )

    # Print a warning for any region treated as external
    for bookname in booknames.difference(valid_booknames):
        external = region_def["region"][region_def["bookname"] == bookname].to_list()
        logger.warning(
            f"VT_{bookname}_* is not in model files. Treated {external} as external regions."
        )

    # Apply regions filter
    if config.filter_regions:
        keep_regions = model.internal_regions.intersection(config.filter_regions)
        if keep_regions:
            model.internal_regions = keep_regions
        else:
            logger.warning("Regions filter not applied; no valid entries found.")

    return tables


def complete_dictionary(
    config: Config,
    tables: dict[str, DataFrame],
    model: TimesModel,
) -> dict[str, DataFrame]:
    for k, v in [
        ("AllRegions", model.all_regions),
        ("Regions", model.internal_regions),
        ("DataYears", model.data_years),
        ("PastYears", model.past_years),
        ("ModelYears", model.model_years),
    ]:
        if "region" in k.lower():
            column_list = ["region"]
        else:
            column_list = ["year"]

        tables[k] = pd.DataFrame(sorted(v), columns=column_list)

    # Dataframes
    for k, v in {
        "Attributes": model.attributes,
        "Commodities": model.commodities,
        "CommodityGroups": model.commodity_groups,
        "Processes": model.processes,
        "Topology": model.topology,
        "Trade": model.trade,
        "TimePeriods": model.time_periods,
        "TimeSlices": model.ts_tslvl,
        "TimeSliceMap": model.ts_map,
        "UserConstraints": model.user_constraints,
        "UCAttributes": model.uc_attributes,
        "Units": model.units,
    }.items():
        if not v.empty:
            tables[k] = v

    return tables


def capitalise_table_values(
    config: Config,
    tables: list[EmbeddedXlTable],
    model: TimesModel,
) -> list[EmbeddedXlTable]:
    """Ensure that all table entries are uppercase. Strip leading and trailing whitespace."""

    def capitalise_table_entries(table: EmbeddedXlTable):
        df = table.dataframe
        # Capitalise all entries if column type string
        colnames = df.select_dtypes(include="object").columns
        seen_cols = [colname for colname in colnames if colname in df.columns]
        if len(df) > 0:
            for seen_col in seen_cols:
                # Index of rows with string entries
                i = df[seen_col].apply(lambda x: isinstance(x, str))
                if any(i):
                    df.loc[i, seen_col] = df[seen_col][i].str.upper().str.strip()
            return replace(table, dataframe=df)
        else:
            return table

    return [capitalise_table_entries(table) for table in tables]


def _populate_defaults(
    tag: Tag,
    dataframe: DataFrame,
    col_name: str,
    config: Config,
    attr_col_name: str = "attribute",
):
    """Fill in some of the missing values based on defaults in place."""
    starting_na = (
        dataframe[attr_col_name]
        .str.upper()
        .isin(config.veda_attr_defaults[col_name].keys())
        & dataframe[col_name].isna()
    )
    if any(starting_na):
        attributes = dataframe[starting_na][attr_col_name].unique()
        for attr in attributes:
            i_attr = dataframe[attr_col_name] == attr
            default_values = config.veda_attr_defaults[col_name][attr.upper()]
            for default_value in default_values:
                # Ensure that previously filled values are not overwritten
                current_na = dataframe[col_name].isna()
                remaining_na = starting_na & i_attr & current_na
                if any(remaining_na):
                    if default_value not in config.known_columns[tag]:
                        dataframe.loc[remaining_na, [col_name]] = default_value
                    elif default_value in dataframe.columns:
                        dataframe.loc[remaining_na, [col_name]] = dataframe[
                            remaining_na
                        ][default_value]


def _populate_calculated_defaults(df: DataFrame, model: TimesModel):
    """Determine values of and fill in some indexes."""
    if any(df["other_indexes"] == "veda_cg"):
        i = df["other_indexes"] == "veda_cg"
        df.loc[i, "other_indexes"] = df[i].apply(
            lambda x: model.veda_cgs.get((x["region"], x["process"], x["commodity"])),
            axis=1,
        )


def apply_fixups(
    config: Config,
    tables: list[EmbeddedXlTable],
    model: TimesModel,
) -> list[EmbeddedXlTable]:
    def apply_fixups_table(table: EmbeddedXlTable):
        tags = [Tag.fi_t, Tag.uc_t]
        if table.tag not in tags:
            return table

        df = table.dataframe.copy()

        # TODO: should we have a global list of column name -> type?
        if "year" in df.columns:
            df["year"] = pd.to_numeric(df["year"], errors="coerce")

        # Populate commodity and other_indexes based on defaults
        for col in ("commodity", "other_indexes"):
            if col in df.columns:
                _populate_defaults(table.tag, df, col, config)

        return replace(table, dataframe=df)

    return [apply_fixups_table(table) for table in tables]


def generate_commodity_groups(
    config: Config,
    tables: list[EmbeddedXlTable],
    model: TimesModel,
) -> list[EmbeddedXlTable]:
    """Generate commodity groups."""
    process_tables = [t for t in tables if t.tag == Tag.fi_process]

    # Veda determines default PCG based on predetermined order and presence of OUT/IN commodity
    columns = ["region", "process", "primarycg"]
    reg_prc_pcg = pd.DataFrame(columns=columns)
    for process_table in process_tables:
        df = process_table.dataframe[columns]
        reg_prc_pcg = pd.concat([reg_prc_pcg, df])
    reg_prc_pcg.drop_duplicates(keep="first", inplace=True)

    # DataFrame with Veda PCGs specified in the process declaration tables
    reg_prc_veda_pcg = reg_prc_pcg.loc[
        reg_prc_pcg["primarycg"].isin(default_pcg_suffixes)
    ]

    # Extract commodities and their sets by region
    columns = ["region", "csets", "commodity"]
    comm_set = model.commodities[columns].copy()
    comm_set.drop_duplicates(keep="first", inplace=True)

    # Commodity groups by process, region and commodity
    comm_groups = pd.merge(model.topology, comm_set, on=["region", "commodity"])

    # Add columns for the number of IN/OUT commodities of each type
    _count_comm_group_vectorised(comm_groups)

    def name_comm_group(df):
        """Generate the name of a commodity group based on the member count."""
        if df["commoditygroup"] > 1:
            return df["process"] + "_" + df["csets"] + df["io"][:1]
        elif df["commoditygroup"] == 1:
            return df["commodity"]
        else:
            return None

    # Replace commodity group member count with the name
    comm_groups["commoditygroup"] = comm_groups.apply(name_comm_group, axis=1)

    # Determine default PCG according to Veda's logic
    comm_groups = _process_comm_groups_vectorised(comm_groups, csets_ordered_for_pcg)

    # Add standard Veda PCGS named contrary to name_comm_group
    if reg_prc_veda_pcg.shape[0]:
        io_map = {"I": "IN", "O": "OUT"}
        suffix_to_cset = {suffix: suffix[:3] for suffix in default_pcg_suffixes}
        suffix_to_io = {suffix: io_map[suffix[3]] for suffix in default_pcg_suffixes}
        df = reg_prc_veda_pcg.copy()
        df["csets"] = df["primarycg"].replace(suffix_to_cset)
        df["io"] = df["primarycg"].replace(suffix_to_io)
        df["commoditygroup"] = df["process"] + "_" + df["primarycg"]
        columns = ["region", "process", "io", "csets"]
        df = pd.merge(
            df[columns + ["commoditygroup"]],
            comm_groups[columns + ["commodity"]],
            on=columns,
        )
        comm_groups = pd.concat([comm_groups, df])
        comm_groups.drop_duplicates(
            subset=["region", "process", "io", "commodity", "csets", "commoditygroup"],
            keep="first",
            inplace=True,
            ignore_index=True,
        )

    # TODO: Include info from ~TFM_TOPINS e.g. include RSDAHT2 in addition to RSDAHT

    model.topology = comm_groups

    return tables


def _count_comm_group_vectorised(comm_groups: pd.DataFrame) -> None:
    """Store the number of IN/OUT commodities of the same type per Region and Process in
    CommodityGroup. `comm_groups` is modified in-place.

    Parameters
    ----------
    comm_groups
        'Process' DataFrame with additional columns "commoditygroup"
    """
    comm_groups["commoditygroup"] = 0

    comm_groups["commoditygroup"] = (
        comm_groups.groupby(["region", "process", "csets", "io"]).transform("count")
    )["commoditygroup"]
    # set commodity group to 0 for io rows that aren't IN or OUT
    comm_groups.loc[~comm_groups["io"].isin(["IN", "OUT"]), "commoditygroup"] = 0


def _process_comm_groups_vectorised(
    comm_groups: pd.DataFrame, csets_ordered_for_pcg: list[str]
) -> pd.DataFrame:
    """Sets the first commodity group in the list of csets_ordered_for_pcg as the
    default pcg for each region/process/io combination, but setting the io="OUT" subset
    as default before "IN".

    See:
        Section 3.7.2.2, pg 80. of `TIMES Documentation PART IV` for details.

    Parameters
    ----------
    comm_groups
        'Process' DataFrame with columns `["region", "process", "io", "csets", "commoditygroup"]`
    csets_ordered_for_pcg
        List of csets in the order they should be considered for default pcg


    Returns
    -------
        Processed DataFrame with a new column "DefaultVedaPCG" set to True for the default pcg in
        each region/process/io combination.
    """

    def _set_default_veda_pcg(group):
        """For a given [region, process] group, default group is set as the first cset
        in the `csets_ordered_for_pcg` list, which is an output, if one exists,
        otherwise the first input.
        """
        if not group["csets"].isin(csets_ordered_for_pcg).all():
            return group

        for io in ["OUT", "IN"]:
            for cset in csets_ordered_for_pcg:
                group.loc[
                    (group["io"] == io) & (group["csets"] == cset), "DefaultVedaPCG"
                ] = True
                if group["DefaultVedaPCG"].any():
                    break
        return group

    comm_groups["DefaultVedaPCG"] = None
    comm_groups_subset = comm_groups.groupby(
        ["region", "process"], sort=False, as_index=False
    ).apply(_set_default_veda_pcg)
    comm_groups_subset = comm_groups_subset.reset_index(
        level=0, drop=True
    ).sort_index()  # back to the original index and row order
    return comm_groups_subset


def complete_commodity_groups(
    config: Config,
    tables: dict[str, DataFrame],
    model: TimesModel,
) -> dict[str, DataFrame]:
    """Complete the list of commodity groups."""
    # Single member CGs i.e., CG and commodity are the same
    single_cgs = model.commodities[["region", "commodity"]].drop_duplicates(
        ignore_index=True
    )
    single_cgs["commoditygroup"] = single_cgs["commodity"]
    # Commodity groups from topology
    top_cgs = model.topology[["region", "commodity", "commoditygroup"]].drop_duplicates(
        ignore_index=True
    )
    cgs = pd.concat([single_cgs, top_cgs], ignore_index=True)
    cgs["gmap"] = cgs["commoditygroup"] != cgs["commodity"]
    model.commodity_groups = cgs.dropna().drop_duplicates(ignore_index=True)

    return tables


def generate_trade(
    config: Config,
    tables: list[EmbeddedXlTable],
    model: TimesModel,
) -> list[EmbeddedXlTable]:
    """Generate inter-regional exchange topology."""
    veda_set_ext_reg_mapping = {"IMP": "IMPEXP", "EXP": "IMPEXP", "MIN": "MINRNW"}
    dummy_process_cset = [["NRG", "IMPNRGZ"], ["MAT", "IMPMATZ"], ["DEM", "IMPDEMZ"]]
    veda_process_sets = utils.single_table(tables, "VedaProcessSets").dataframe

    ire_prc = pd.DataFrame(columns=["region", "process"])
    for table in tables:
        if table.tag == Tag.fi_process:
            df = table.dataframe
            ire_prc = pd.concat(
                [ire_prc, df.loc[df["sets"] == "IRE", ["region", "process"]]]
            )
    ire_prc.drop_duplicates(keep="first", inplace=True)

    internal_regions = pd.DataFrame(model.internal_regions, columns=["region"])

    # Generate inter-regional exchange topology
    top_ire = pd.DataFrame(dummy_process_cset, columns=["csets", "process"])
    top_ire = pd.merge(top_ire, internal_regions, how="cross")
    top_ire = pd.merge(top_ire, model.topology[["region", "csets", "commodity"]])
    top_ire.drop(columns=["csets"], inplace=True)
    top_ire["io"] = "OUT"
    top_ire = pd.concat(
        [top_ire, model.topology[["region", "process", "commodity", "io"]]]
    )
    top_ire = pd.merge(top_ire, ire_prc)
    top_ire = pd.merge(top_ire, veda_process_sets)
    top_ire["region2"] = top_ire["sets"].replace(veda_set_ext_reg_mapping)
    top_ire[["origin", "destination", "in", "out"]] = None
    for io in ["IN", "OUT"]:
        index = top_ire["io"] == io
        top_ire.loc[index, [io.lower()]] = top_ire["commodity"].loc[index]
    na_out = top_ire["out"].isna()
    top_ire.loc[na_out, ["out"]] = top_ire["in"].loc[na_out]
    na_in = top_ire["in"].isna()
    top_ire.loc[na_in, ["in"]] = top_ire["out"].loc[na_in]
    is_imp_or_min = top_ire["sets"].isin({"IMP", "MIN"})
    is_exp = top_ire["sets"] == "EXP"
    top_ire.loc[is_imp_or_min, ["origin"]] = top_ire["region2"].loc[is_imp_or_min]
    top_ire.loc[is_imp_or_min, ["destination"]] = top_ire["region"].loc[is_imp_or_min]
    top_ire.loc[is_exp, ["origin"]] = top_ire["region"].loc[is_exp]
    top_ire.loc[is_exp, ["destination"]] = top_ire["region2"].loc[is_exp]
    top_ire.drop(columns=["region", "region2", "sets", "io"], inplace=True)
    top_ire.drop_duplicates(keep="first", inplace=True, ignore_index=True)

    cols_list = ["origin", "in", "destination", "out", "process"]
    # Include trade between internal regions
    for table in tables:
        if table.tag == Tag.tradelinks_dins:
            df = table.dataframe
            f_links = df.rename(
                columns={
                    "reg1": "origin",
                    "comm1": "in",
                    "reg2": "destination",
                    "comm2": "out",
                }
            ).copy()
            top_ire = pd.concat([top_ire, f_links[cols_list]])
            # Check if any of the links are bi-directional
            if "b" in df["tradelink"].str.lower().unique():
                b_links = (
                    df[df["tradelink"].str.lower() == "b"]
                    .rename(
                        columns={
                            "reg1": "destination",
                            "comm1": "out",
                            "reg2": "origin",
                            "comm2": "in",
                        }
                    )
                    .copy()
                )
                top_ire = pd.concat([top_ire, b_links[cols_list]])
    # Discard tradelinks if none of the regions is internal
    i = top_ire["origin"].isin(model.internal_regions) | top_ire["destination"].isin(
        model.internal_regions
    )
    model.trade = top_ire[i].reset_index(drop=True)

    return tables


def fill_in_missing_pcgs(
    config: Config,
    tables: list[EmbeddedXlTable],
    model: TimesModel,
) -> list[EmbeddedXlTable]:
    """Fill in missing primary commodity groups in FI_Process tables.

    Expand primary commodity groups specified in FI_Process tables by a suffix.
    """

    def expand_pcg_from_suffix(df):
        """Generate the name of a default primary commodity group based on suffix and process name."""
        if df["primarycg"] in default_pcg_suffixes:
            return df["process"] + "_" + df["primarycg"]
        else:
            return df["primarycg"]

    result = []

    for table in tables:
        if table.tag != Tag.fi_process:
            result.append(table)
        else:
            df = table.dataframe.copy()
            df["primarycg"] = df.apply(expand_pcg_from_suffix, axis=1)
            default_pcgs = model.topology.copy()
            default_pcgs = default_pcgs.loc[
                default_pcgs["DefaultVedaPCG"] == 1,
                ["region", "process", "commoditygroup"],
            ]
            default_pcgs.rename(columns={"commoditygroup": "primarycg"}, inplace=True)
            default_pcgs = pd.merge(
                default_pcgs,
                df.loc[df["primarycg"].isna(), df.columns != "primarycg"],
                how="right",
            )
            df = pd.concat([df, default_pcgs])
            # Keep last if a row appears more than once (disregard primarycg)
            df.drop_duplicates(
                subset=[c for c in df.columns if c != "primarycg"],
                keep="last",
                inplace=True,
            )

            result.append(replace(table, dataframe=df))

    return result


def remove_fill_tables(
    config: Config,
    tables: list[EmbeddedXlTable],
    model: TimesModel,
) -> list[EmbeddedXlTable]:
    # These tables collect data from elsewhere and update the table itself or a region below
    # The collected data is then presumably consumed via Excel references or vlookups
    # TODO: For the moment, assume that these tables are up-to-date. We will need a tool to do this.
    result = []
    for table in tables:
        if table.tag != Tag.tfm_fill and not table.tag == Tag.tfm_fill_r:
            result.append(table)
    return result


def convert_com_tables(
    config: Config,
    tables: list[EmbeddedXlTable],
    model: TimesModel,
) -> list[EmbeddedXlTable]:
    """Transform comemi and comagg tables to fi_t."""
    convert_tags = {
        Tag.comemi: {
            "attribute": "vda_emcb",
            "index_column": "commodity",
            "other_column": "other_indexes",
        },
        Tag.comagg: {
            "attribute": "com_agg",
            "index_column": "other_indexes",
            "other_column": "commodity",
        },
    }
    result = []
    for table in tables:
        if table.tag not in convert_tags:
            result.append(table)
        else:
            info = convert_tags[table.tag]
            index_column = info["index_column"]
            other_column = info["other_column"]
            df = table.dataframe.copy()
            # Remove columns that are not allowed
            # TODO: Base this on the config file instead
            remove_cols = ["region", "year"]
            df.drop(columns=remove_cols, errors="ignore", inplace=True)
            data_columns = [
                colname for colname in df.columns if colname != index_column
            ]
            df, names = utils.explode(df, data_columns)
            df.rename(columns={"value": info["attribute"]}, inplace=True)
            df[other_column] = names
            df[other_column] = df[other_column].str.upper()

            df = df.reset_index(drop=True)
            result.append(replace(table, dataframe=df, tag=Tag.fi_t))

    return result


def process_commodities(
    config: Config,
    tables: list[EmbeddedXlTable],
    model: TimesModel,
) -> list[EmbeddedXlTable]:
    """Process commodities."""
    regions = ",".join(model.internal_regions)

    result = []
    for table in tables:
        if table.tag != Tag.fi_comm:
            result.append(table)
        else:
            df = table.dataframe.copy()
            nrows = df.shape[0]
            if "region" not in table.dataframe.columns:
                df.insert(1, "region", [regions] * nrows)
            if "limtype" not in table.dataframe.columns:
                df["limtype"] = [None] * nrows
            result.append(replace(table, dataframe=df, tag=Tag.fi_comm))

    return result


def internalise_commodities(
    config: Config,
    tables: list[EmbeddedXlTable],
    model: TimesModel,
) -> list[EmbeddedXlTable]:
    """Populate model.commodities."""
    result = []
    comm_dfs = []
    for table in tables:
        if table.tag != Tag.fi_comm:
            result.append(table)
        else:
            comm_dfs.append(table.dataframe)

    model.commodities = pd.concat(comm_dfs, ignore_index=True)

    return result


def process_processes(
    config: Config,
    tables: list[EmbeddedXlTable],
    model: TimesModel,
) -> list[EmbeddedXlTable]:
    """Process processes."""
    result = []
    veda_sets_to_times = {"IMP": "IRE", "EXP": "IRE", "MIN": "IRE"}

    processes_and_sets = pd.DataFrame({"sets": [], "process": []})

    for table in tables:
        if table.tag != Tag.fi_process:
            result.append(table)
        else:
            df = table.dataframe.copy()
            processes_and_sets = pd.concat(
                [processes_and_sets, df[["sets", "process"]].ffill()]
            )
            df.replace({"sets": veda_sets_to_times}, inplace=True)
            nrows = df.shape[0]
            # TODO: Use info from config instead. Introduce required columns in the meta file?
            add_columns = [
                (1, "region"),
                (6, "tslvl"),
                (7, "primarycg"),
                (8, "vintage"),
            ]
            for column in add_columns:
                if column[1] not in table.dataframe.columns:
                    df.insert(column[0], column[1], [None] * nrows)
            result.append(replace(table, dataframe=df))

    veda_process_sets = EmbeddedXlTable(
        tag="VedaProcessSets",
        uc_sets={},
        sheetname="",
        range="",
        filename="",
        dataframe=processes_and_sets.loc[
            processes_and_sets["sets"].isin(veda_sets_to_times.keys())
        ],
    )

    result.append(veda_process_sets)

    return result


def process_topology(
    config: Config,
    tables: list[EmbeddedXlTable],
    model: TimesModel,
) -> list[EmbeddedXlTable]:
    """Create topology."""
    fit_tables = [t for t in tables if t.tag == Tag.fi_t]

    columns = [
        "region",
        "process",
        "commodity-in",
        "commodity-in-aux",
        "commodity-out",
        "commodity-out-aux",
    ]
    topology = pd.DataFrame(columns=columns)

    for fit_table in fit_tables:
        cols = [col for col in columns if col in fit_table.dataframe.columns]
        df = fit_table.dataframe[cols]
        topology = pd.concat([topology, df])

    topology = pd.melt(
        topology,
        id_vars=["region", "process"],
        var_name="io",
        value_name="commodity",
    )

    topology["process"] = topology["process"].ffill()
    topology.replace(
        {
            "io": {
                "commodity-in": "IN",
                "commodity-in-aux": "IN-A",
                "commodity-out": "OUT",
                "commodity-out-aux": "OUT-A",
            }
        },
        inplace=True,
    )
    topology.dropna(how="any", subset=["process", "commodity"], inplace=True)
    topology.drop_duplicates(keep="first", inplace=True)
    # Populate region column if missing
    topology.fillna({"region": ",".join(model.internal_regions)}, inplace=True)
    # Check if dataframe contains entries with commas
    df = topology.map(_has_comma)
    cols_with_comma = [col for col in df.columns if df[col].any()]
    if cols_with_comma:
        # Convert entries with commas to lists
        topology = topology.map(_split_by_commas)
        # Explode lists to rows
        for col in cols_with_comma:
            topology = topology.explode(col, ignore_index=True)
    model.topology = topology

    return tables


def generate_dummy_processes(
    config: Config,
    tables: list[EmbeddedXlTable],
    model: TimesModel,
    include_dummy_processes=True,
) -> list[EmbeddedXlTable]:
    """Define dummy processes and specify default cost data for them to ensure that a
    TIMES model can always be solved.

    This covers situations when a commodity cannot be supplied by other means.
    Significant cost is usually associated with the activity of these processes to
    ensure that they are used as a last resort
    """
    if include_dummy_processes:
        # TODO: Activity units below are arbitrary. Suggest Veda devs not to have any.
        dummy_processes = [
            ["IMP", "IMPNRGZ", "Dummy Import of NRG", "PJ", "", "NRG"],
            ["IMP", "IMPMATZ", "Dummy Import of MAT", "MT", "", "MAT"],
            ["IMP", "IMPDEMZ", "Dummy Import of DEM", "PJ", "", "DEM"],
        ]

        process_declarations = pd.DataFrame(
            dummy_processes,
            columns=["sets", "process", "description", "tact", "tcap", "primarycg"],
        )

        tables.append(
            EmbeddedXlTable(
                tag="~FI_PROCESS",
                uc_sets={},
                sheetname="",
                range="",
                filename="",
                dataframe=process_declarations,
            )
        )

        process_data_specs = process_declarations[["process", "description"]].copy()
        # Use this as default activity cost for dummy processes
        # TODO: Should this be included in settings instead?
        process_data_specs["ACTCOST"] = 1111

        tables.append(
            EmbeddedXlTable(
                tag="~FI_T",
                uc_sets={},
                sheetname="",
                range="",
                filename="",
                dataframe=process_data_specs,
            )
        )

    return tables


def process_tradelinks(
    config: Config,
    tables: list[EmbeddedXlTable],
    model: TimesModel,
) -> list[EmbeddedXlTable]:
    """Transform tradelinks to tradelinks_dins."""
    result = []
    for table in tables:
        if table.tag == Tag.tradelinks:
            df = table.dataframe
            sheetname = table.sheetname.lower()
            comm = df.columns[0]
            destinations = [c for c in df.columns if c != comm]
            df.rename(columns={comm: "origin"}, inplace=True)
            df = pd.melt(
                df, id_vars=["origin"], value_vars=destinations, var_name="destination"
            )
            df = df[df["value"] == 1].drop(columns=["value"])
            df["destination"] = df["destination"].str.upper()
            df.drop_duplicates(keep="first", inplace=True)

            if sheetname == "uni":
                df["tradelink"] = "u"
            elif sheetname == "bi":
                df["tradelink"] = "b"
            else:
                df["tradelink"] = 1
                # Determine whether a trade link is bi- or unidirectional
                td_type = (
                    df.groupby(["regions"])["tradelink"].agg("count").reset_index()
                )
                td_type.replace({"tradelink": {1: "u", 2: "b"}}, inplace=True)
                df.drop(columns=["tradelink"], inplace=True)
                df = df.merge(td_type, how="inner", on="regions")

            # Add a column containing linked regions (directionless for bidirectional links)
            df["regions"] = df.apply(
                lambda row: (
                    tuple(sorted([row["origin"], row["destination"]]))
                    if row["tradelink"] == "b"
                    else tuple([row["origin"], row["destination"]])
                ),
                axis=1,
            )

            # Drop tradelink (bidirectional) duplicates
            df.drop_duplicates(
                subset=["regions", "tradelink"], keep="last", inplace=True
            )
            df.drop(columns=["regions"], inplace=True)
            df["comm"] = comm.upper()
            df["comm1"] = df["comm"]
            df["comm2"] = df["comm"]
            df.rename(columns={"origin": "reg1", "destination": "reg2"}, inplace=True)
            # Use Veda approach to naming of trade processes
            df["process"] = df.apply(
                lambda row: "T"
                + "_".join(
                    [
                        row["tradelink"].upper(),
                        row["comm"],
                        row["reg1"],
                        row["reg2"],
                        "01",
                    ]
                ),
                axis=1,
            )
            result.append(replace(table, dataframe=df, tag=Tag.tradelinks_dins))
        else:
            result.append(table)

    return result


def process_transform_table_variants(
    config: Config,
    tables: list[EmbeddedXlTable],
    model: TimesModel,
) -> list[EmbeddedXlTable]:
    """Reduces variants of TFM_INS like TFM_INS-TS to TFM_INS."""

    def has_no_wildcards(list):
        return all(
            list.apply(
                lambda x: x is not None
                and x[0] != "-"
                and "*" not in x
                and "," not in x
                and "?" not in x
            )
        )

    def is_year(col_name):
        """A column name is a year if it is an int >= 0."""
        return col_name.isdigit() and int(col_name) >= 0

    result = []
    for table in tables:
        tag = Tag(table.tag)
        if tag in [
            Tag.tfm_dins_ts,
            Tag.tfm_ins_ts,
            Tag.tfm_upd_ts,
        ]:
            # ~TFM_INS-TS: Gather columns whose names are years into a single "Year" column:
            df = table.dataframe

            if "year" in df.columns:
                raise ValueError(f"TFM_INS-TS table already has Year column: {table}")

            other_columns = [
                col_name for col_name in df.columns if not is_year(col_name)
            ]
            df = pd.melt(
                df,
                id_vars=other_columns,
                var_name="year",
                value_name="value",
                ignore_index=False,
            )
            # Convert the year column to integer
            df["year"] = df["year"].astype("int")
            result.append(
                replace(table, dataframe=df, tag=Tag(tag.value.split("-")[0]))
            )
        elif tag in [
            Tag.tfm_dins_at,
            Tag.tfm_ins_at,
            Tag.tfm_upd_at,
        ]:
            # ~TFM_INS-AT: Gather columns with attribute names into a single "Attribute" column
            df = table.dataframe
            if "attribute" in df.columns:
                raise ValueError(
                    f"TFM_INS-AT table already has Attribute column: {table}"
                )
            other_columns = [
                col_name
                for col_name in df.columns
                if col_name not in (config.all_attributes | config.attr_aliases)
            ]
            df = pd.melt(
                df,
                id_vars=other_columns,
                var_name="attribute",
                value_name="value",
                ignore_index=False,
            )
            result.append(
                replace(table, dataframe=df, tag=Tag(tag.value.split("-")[0]))
            )
        else:
            result.append(table)

    return result


def process_transform_tables(
    config: Config,
    tables: list[EmbeddedXlTable],
    model: TimesModel,
) -> list[EmbeddedXlTable]:
    """Process transform tables."""
    regions = model.internal_regions
    # TODO: Add other tfm tags?
    tfm_tags = [
        Tag.tfm_ava,
        Tag.tfm_dins,
        Tag.tfm_ins,
        Tag.tfm_ins_txt,
        Tag.tfm_topins,
        Tag.tfm_upd,
        Tag.tfm_mig,
        Tag.tfm_comgrp,
    ]

    result = []
    dropped = []
    for table in tables:
        tag = Tag(table.tag)

        if tag not in tfm_tags:
            result.append(table)

        elif tag in tfm_tags and tag != Tag.tfm_topins:
            df = table.dataframe.copy()

            # Standardize column names
            known_columns = config.known_columns[tag]

            # Handle Regions:
            # Check whether any of model regions are among columns
            if set(df.columns).isdisjoint({x.lower() for x in regions}):
                if "region" not in df.columns:
                    # If there's no region information at all, this table is for all regions:
                    df["region"] = ["allregions"] * len(df)
                # Else, we only have a "region" column so handle it below
            else:
                if "region" in df.columns:
                    raise ValueError(
                        "ERROR: table has a column called region as well as columns with"
                        f" region names:\n{table}\n{df.columns}"
                    )
                # In the absence of the "region" column values in the "value" column apply to all regions
                if "value" in df.columns:
                    df = df.rename(columns={"value": "allregions"})
                # We have columns whose names are regions, so gather them into a "region" column:
                region_cols = [
                    col_name
                    for col_name in df.columns
                    if col_name in set([x.lower() for x in regions]) | {"allregions"}
                ]
                other_columns = [
                    col_name for col_name in df.columns if col_name not in region_cols
                ]
                df = pd.melt(
                    df,
                    id_vars=other_columns,
                    var_name="region",
                    value_name="value",
                    ignore_index=False,
                )
                df = df.sort_index().reset_index(drop=True)  # retain original row order

            # This expands "allregions" into one row for each region:
            df["region"] = df["region"].map(
                lambda x: regions if x == "allregions" else x
            )
            df = df.explode(["region"])
            df["region"] = df["region"].str.upper()

            # Remove unknown columns and add missing known columns:
            unknown_columns = [
                col_name
                for col_name in df.columns
                if col_name not in known_columns | {"region", "value"}
            ]
            df.drop(columns=unknown_columns, inplace=True)
            for standard_col in known_columns:
                if standard_col not in df.columns:
                    df[standard_col] = [None] * len(df)

            result.append(replace(table, dataframe=df))
        else:
            dropped.append(table)

    if len(dropped) > 0:
        # TODO handle
        by_tag = [
            (key, list(group))
            for key, group in groupby(
                sorted(dropped, key=lambda t: t.tag), lambda t: t.tag
            )
        ]
        for key, group in by_tag:
            logger.warning(
                f"Dropped {len(group)} transform tables ({key}) rather than processing them"
            )

    return result


def process_transform_availability(
    config: Config,
    tables: list[EmbeddedXlTable],
    model: TimesModel,
) -> list[EmbeddedXlTable]:
    """Process transform availability tables.
    Steps include:
    - Removing rows with missing values in the "value" column.
    """
    result = []
    for table in tables:
        if table.tag == Tag.tfm_ava:
            result.append(
                replace(table, dataframe=table.dataframe.dropna(subset="value"))
            )
        else:
            result.append(table)

    return result


def filter_by_pattern(df: pd.DataFrame, pattern: str) -> pd.DataFrame:
    """Filter dataframe index by a regex pattern."""
    # Duplicates can be created when a process has multiple commodities that match the pattern
    df = df.filter(regex=utils.create_regexp(pattern), axis="index").drop_duplicates()
    exclude = df.filter(regex=utils.create_negative_regexp(pattern), axis="index").index

    return df.drop(exclude)


def intersect(acc, df):
    if acc is None:
        return df
    return acc.merge(df)


def get_matching_processes(
    row: pd.Series, topology: dict[str, DataFrame]
) -> pd.Series | None:
    matching_processes = None
    for col, key in process_map.items():
        if col in row.index and row[col] not in {None, ""}:
            proc_set = topology[key]
            pattern = row[col].upper()
            filtered = filter_by_pattern(proc_set, pattern)
            matching_processes = intersect(matching_processes, filtered)

    if matching_processes is not None and any(matching_processes.duplicated()):
        raise ValueError("duplicated")

    return matching_processes


def get_matching_commodities(row: pd.Series, topology: dict[str, DataFrame]):
    matching_commodities = None
    for col, key in commodity_map.items():
        if col in row.index and row[col] not in {None, ""}:
            matching_commodities = intersect(
                matching_commodities,
                filter_by_pattern(topology[key], row[col].upper()),
            )
    return matching_commodities


def df_indexed_by_col(df, col):
    # Set df index using an existing column; make index is uppercase
    df = df.dropna().drop_duplicates()
    index = df[col].str.upper()
    df = df.set_index(index).rename_axis("index")

    if len(df.columns) > 1:
        df = df.drop(columns=col)
    return df


def generate_topology_dictionary(
    tables: dict[str, DataFrame], model: TimesModel
) -> dict[str, DataFrame]:
    # We need to be able to fetch processes based on any combination of name, description, set, comm-in, or comm-out
    # So we construct tables whose indices are names, etc. and use pd.filter

    dictionary = dict()
    pros = model.processes
    coms = model.commodities
    pros_and_coms = model.topology[["process", "commodity", "io"]].drop_duplicates()
    i_comm_in = pros_and_coms["io"] == "IN"
    i_comm_out = pros_and_coms["io"] == "OUT"

    dict_info = [
        {"key": "processes_by_name", "df": pros[["process"]], "col": "process"},
        {
            "key": "processes_by_desc",
            "df": pros[["process", "description"]],
            "col": "description",
        },
        {"key": "processes_by_sets", "df": pros[["process", "sets"]], "col": "sets"},
        {
            "key": "processes_by_comm_in",
            "df": pros_and_coms[["process", "commodity"]][i_comm_in],
            "col": "commodity",
        },
        {
            "key": "processes_by_comm_out",
            "df": pros_and_coms[["process", "commodity"]][i_comm_out],
            "col": "commodity",
        },
        {"key": "commodities_by_name", "df": coms[["commodity"]], "col": "commodity"},
        {
            "key": "commodities_by_desc",
            "df": coms[["commodity", "description"]],
            "col": "description",
        },
        {
            "key": "commodities_by_sets",
            "df": coms[["commodity", "csets"]],
            "col": "csets",
        },
    ]

    for entry in dict_info:
        dictionary[entry["key"]] = df_indexed_by_col(entry["df"], entry["col"])

    return dictionary


def process_wildcards(
    config: Config,
    tables: dict[str, DataFrame],
    model: TimesModel,
) -> dict[str, DataFrame]:
    tags = [
        Tag.tfm_ava,
        Tag.tfm_comgrp,
        Tag.tfm_ins,
        Tag.tfm_ins_txt,
        Tag.tfm_mig,
        Tag.tfm_upd,
        Tag.uc_t,
    ]

    dictionary = generate_topology_dictionary(tables, model)

    for tag in tags:

        if tag in tqdm(tables, desc=f"Processing wildcards in {tag.value} tables"):
            start_time = time.time()
            df = tables[tag]

            if set(df.columns).intersection(set(process_map.keys())):
                df = _match_wildcards(
                    df,
                    process_map,
                    dictionary,
                    get_matching_processes,
                    "process",
                    explode=False,
                )
            if set(df.columns).intersection(set(commodity_map.keys())):
                df = _match_wildcards(
                    df,
                    commodity_map,
                    dictionary,
                    get_matching_commodities,
                    "commodity",
                    explode=False,
                )

            tables[tag] = df

            # TODO: Should the tool alert about the following?
            # logger.warning("a row matched no processes or commodities")

            logger.info(
                f"  process_wildcards: {tag} took {time.time() - start_time:.2f} seconds for {len(df)} rows"
            )

    return tables


def _match_wildcards(
    df: pd.DataFrame,
    col_map: dict[str, str],
    dictionary: dict[str, pd.DataFrame],
    matcher: Callable,
    result_col: str,
    explode: bool = False,
) -> pd.DataFrame:
    """Match wildcards in the given table using the given process map and dictionary.

    Parameters
    ----------
    df
        Table to match wildcards in.
    col_map
        Mapping of column names to sets.
    dictionary
        Dictionary of process sets to match against.
    matcher
        Matching function to use, e.g. get_matching_processes or get_matching_commodities.
    result_col
        Name of the column to store the matched results in.
    explode
        Whether to explode the  results_col ('process'/'commodities') column into a long-format table.
        (Default value = False)

    Returns
    -------
        The table with the wildcard columns removed and the results of the wildcard matches added as a
        column named `results_col`
    """
    wild_cols = list(col_map.keys())

    # drop duplicate sets of wildcard columns to save repeated (slow) regex matching.  This makes things much faster.
    unique_filters = df[wild_cols].drop_duplicates().dropna(axis=0, how="all")

    # match all the wildcards columns against the dictionary names
    matches = unique_filters.apply(lambda row: matcher(row, dictionary), axis=1)

    # we occasionally get a Dataframe back from  the matchers.  convert these to Series.
    matches = (
        matches.iloc[:, 0].to_list()
        if isinstance(matches, pd.DataFrame)
        else matches.to_list()
    )
    matches = [
        df.iloc[:, 0].to_list() if df is not None and len(df) != 0 else None
        for df in matches
    ]
    matches = pd.DataFrame({result_col: matches})

    # then join with the wildcard cols to their list of matched names so we can join them back into the table df.
    filter_matches = unique_filters.reset_index(drop=True).merge(
        matches, left_index=True, right_index=True
    )

    # Finally we merge the matches back into the original table.
    # This join re-duplicates the duplicate filters dropped above for speed.
    df = (
        df.merge(filter_matches, on=wild_cols, how="left", suffixes=("_old", ""))
        .reset_index(drop=True)
        .drop(columns=wild_cols)
    )

    # TODO TFM_UPD has existing (but empty) 'process' and 'commodity' columns. Is it ok to drop existing columns here?
    if f"{result_col}_old" in df.columns:
        if not df[f"{result_col}_old"].isna().all():
            logger.warning(
                f"Non-empty existing '{result_col}' column will be overwritten!"
            )
        df = df.drop(columns=[f"{result_col}_old"])

    # And we explode any matches to multiple names to give a long-format table.
    if explode:
        if result_col in df.columns:
            df = df.explode(result_col, ignore_index=True)
        else:
            df[result_col] = None

    # replace NaNs in results_col with None (expected downstream)
    if df[result_col].dtype != object:
        df[result_col] = df[result_col].astype(object)

    # replace NaNs in results_col with None (expected downstream)
    df.loc[df[result_col].isna(), [result_col]] = None

    return df


def query(
    table: DataFrame,
    process: str | list | None,
    commodity: str | list | None,
    attribute: str | None,
    region: str | list | None,
    year: int | list | None,
    limtype: str | list | None,
    val: int | float | None,
    module: str | list | None,
) -> pd.Index:

    query_fields = {
        "process": process,
        "commodity": commodity,
        "attribute": attribute,
        "region": region,
        "year": year,
        "limtype": limtype,
        "value": val,
        "module_name": module,
    }

    def is_missing(field):
        return pd.isna(field) if not isinstance(field, list) else pd.isna(field).all()

    qs = []

    for k, v in query_fields.items():
        if not is_missing(v):
            qs.append(f"{k} in {v if isinstance(v, list) else [v]}")

    query_str = " and ".join(qs)
    row_idx = table.query(query_str).index
    return row_idx


def eval_and_update(table: DataFrame, rows_to_update: pd.Index, new_value: str) -> None:
    """Performs an inplace update of rows `rows_to_update` of `table` with `new_value`,
    which can be a update formula like `*2.3`.
    """
    if isinstance(new_value, str) and new_value[0] in {"*", "+", "-", "/"}:
        old_values = table.loc[rows_to_update, "value"]
        updated = old_values.astype(float).map(lambda x: eval("x" + new_value))
        table.loc[rows_to_update, "value"] = updated
    else:
        table.loc[rows_to_update, "value"] = new_value


def _remove_invalid_rows_(
    df: DataFrame, updates: DataFrame, limit_to_modules: list
) -> DataFrame:
    """Remove rows with invalid process / region combination."""
    df = df.copy()
    # Index of rows that won't be checked
    index = df[~df["module_name"].isin(limit_to_modules)].index
    # Don't check rows with empty process
    index = index.union(df[df["process"].isna()].index)
    # Keep only the valid process / region combinations
    for _, row in updates.iterrows():
        index = index.union(
            query(
                df,
                row["process"],
                None,
                None,
                row["region"],
                None,
                None,
                None,
                row["module_name"],
            )
        )

    return df.loc[index]


def apply_transform_tables(
    config: Config,
    tables: dict[str, DataFrame],
    model: TimesModel,
) -> dict[str, DataFrame]:
    """Include data from transformation tables (excl. availability)."""
    # Create a dictionary of processes/commodities indexed by module name
    obj_by_module = dict()
    obj_by_module["process"] = (
        model.processes.groupby("module_name")["process"].agg(set).to_dict()
    )
    obj_by_module["commodity"] = (
        model.commodities.groupby("module_name")["commodity"].agg(set).to_dict()
    )
    # Create a dictionary of processes/commodities available in addtion to those declared in a module
    obj_suppl = dict()
    obj_suppl["process"] = set()
    obj_suppl["commodity"] = (
        obj_by_module["commodity"]
        .get("BASE", set())
        .union(obj_by_module["commodity"].get("SYSSETTINGS", set()))
    )
<<<<<<< HEAD
    # Create sets attributes that require a process/commodity index
    attr_with_obj = {
        obj: {attr.times_name for attr in config.times_xl_maps if obj in attr.xl_cols}
        for obj in ["process", "commodity"]
    }
    # Create a dictionary of valid region/process and region/commodity combinations
    obj_region = dict()
    obj_region["process"] = model.processes[["region", "process"]].drop_duplicates()
    obj_region["commodity"] = model.commodities[
        ["region", "commodity"]
    ].drop_duplicates()
=======
>>>>>>> 2aedff06

    if Tag.tfm_comgrp in tables:
        table = model.commodity_groups
        updates = tables[Tag.tfm_comgrp].filter(table.columns, axis=1)
        commodity_groups = pd.concat([table, updates], ignore_index=True)
        commodity_groups = commodity_groups.explode("commodity", ignore_index=True)
        commodity_groups = commodity_groups.drop_duplicates()
        commodity_groups.loc[commodity_groups["gmap"].isna(), ["gmap"]] = True
        model.commodity_groups = commodity_groups.dropna()

    for data_module in model.data_modules:
        generated_records = []
        if (
            Tag.tfm_dins in tables
            and data_module in tables[Tag.tfm_dins]["module_name"].unique()
        ):
            table = tables[Tag.fi_t]
            index = tables[Tag.tfm_dins]["module_name"] == data_module
            updates = tables[Tag.tfm_dins][index].filter(table.columns, axis=1)
            generated_records.append(updates)
        if (
            Tag.tfm_ins in tables
            and data_module in tables[Tag.tfm_ins]["module_name"].unique()
        ):
            table = tables[Tag.fi_t]
            index = tables[Tag.tfm_ins]["module_name"] == data_module
            updates = tables[Tag.tfm_ins][index].filter(table.columns, axis=1)
            generated_records.append(updates)

        if (
            Tag.tfm_ins_txt in tables
            and data_module in tables[Tag.tfm_ins_txt]["module_name"].unique()
        ):
            index = tables[Tag.tfm_ins_txt]["module_name"] == data_module
            updates = tables[Tag.tfm_ins_txt][index]

            # TFM_INS-TXT: expand row by wildcards, query FI_PROC/COMM for matching rows,
            # evaluate the update formula, and inplace update the rows
            for _, row in tqdm(
                updates.iterrows(),
                total=len(updates),
                desc=f"Applying transformations from {Tag.tfm_ins_txt.value} in {data_module}",
            ):
                if row["commodity"] is not None:
                    table = model.commodities
                elif row["process"] is not None:
                    table = model.processes
                else:
                    assert False  # All rows match either a commodity or a process

                # Query for rows with matching process/commodity and region
                rows_to_update = query(
                    table,
                    row["process"],
                    row["commodity"],
                    None,
                    row["region"],
                    None,
                    None,
                    None,
                    None,
                )
                # Overwrite (inplace) the column given by the attribute (translated by attr_prop)
                # with the value from row
                # E.g. if row['attribute'] == 'PRC_TSL' then we overwrite 'tslvl'
                if row["attribute"] not in attr_prop:
                    logger.warning(
                        f"Unknown attribute {row['attribute']}, skipping update."
                    )
                else:
                    table.loc[rows_to_update, attr_prop[row["attribute"]]] = row[
                        "value"
                    ]

        if (
            Tag.tfm_upd in tables
            and data_module in tables[Tag.tfm_upd]["module_name"].unique()
        ):
            index = tables[Tag.tfm_upd]["module_name"] == data_module
            updates = tables[Tag.tfm_upd][index]
            table = tables[Tag.fi_t]
            new_tables = []

            # TFM_UPD: expand wildcards in each row, query FI_T to find matching rows,
            # evaluate the update formula, and add new rows to FI_T
            # TODO perf: collect all updates and go through FI_T only once?
            for _, row in tqdm(
                updates.iterrows(),
                total=len(updates),
                desc=f"Applying transformations from {Tag.tfm_upd.value} in {data_module}",
            ):
                if row["module_type"] == "trans":
                    source_module = row["module_name"]
                else:
                    source_module = row["sourcescen"]

                rows_to_update = query(
                    table,
                    row["process"],
                    row["commodity"],
                    row["attribute"],
                    row["region"],
                    row["year"],
                    row["limtype"],
                    row["val_cond"],
                    source_module,
                )

                if not any(rows_to_update):
                    logger.info(f"A {Tag.tfm_upd.value} row generated no records.")
                    continue

                new_rows = table.loc[rows_to_update].copy()
                eval_and_update(new_rows, rows_to_update, row["value"])
                # In case more than one data module is present in the table, select the one with the highest index.
                # TODO: The below code is commented out because it needs to be more sophisticated.
                """
                if new_rows["module_name"].nunique() > 1:
                    indices = {
                        model.data_modules.index(x)
                        for x in new_rows["module_name"].unique()
                    }
                    new_rows = new_rows[
                        new_rows["module_name"] == model.data_modules[max(indices)]
                    ]
                """
                new_rows["source_filename"] = row["source_filename"]
                new_rows["module_name"] = row["module_name"]
                new_rows["module_type"] = row["module_type"]
                new_rows["submodule"] = row["submodule"]
                new_tables.append(new_rows)

            generated_records.append(pd.concat(new_tables, ignore_index=True))

        if (
            Tag.tfm_mig in tables
            and data_module in tables[Tag.tfm_mig]["module_name"].unique()
        ):
            index = tables[Tag.tfm_mig]["module_name"] == data_module
            updates = tables[Tag.tfm_mig][index]
            table = tables[Tag.fi_t]
            new_tables = []

            for _, row in tqdm(
                updates.iterrows(),
                total=len(updates),
                desc=f"Applying transformations from {Tag.tfm_mig.value} in {data_module}",
            ):
                if row["module_type"] == "trans":
                    source_module = row["module_name"]
                else:
                    source_module = row["sourcescen"]

                rows_to_update = query(
                    table,
                    row["process"],
                    row["commodity"],
                    row["attribute"],
                    row["region"],
                    row["year"],
                    row["limtype"],
                    row["val_cond"],
                    source_module,
                )

                if not any(rows_to_update):
                    logger.warning(f"A {Tag.tfm_mig.value} row generated no records.")
                    continue

                new_rows = table.loc[rows_to_update].copy()
                # Modify values in all '*2' columns
                for c, v in row.items():
                    if c.endswith("2") and v is not None:
                        new_rows.loc[:, c[:-1]] = v
                # Evaluate 'value' column based on existing values
                eval_and_update(new_rows, rows_to_update, row["value"])
                # In case more than one data module is present in the table, select the one with the highest index
                # TODO: The below code is commented out because it needs to be more sophisticated.
                """
                if new_rows["module_name"].nunique() > 1:
                    indices = {
                        model.data_modules.index(x)
                        for x in new_rows["module_name"].unique()
                    }
                    new_rows = new_rows[
                        new_rows["module_name"] == model.data_modules[max(indices)]
                    ]
                """
                new_rows["source_filename"] = row["source_filename"]
                new_rows["module_name"] = row["module_name"]
                new_rows["module_type"] = row["module_type"]
                new_rows["submodule"] = row["submodule"]
                new_tables.append(new_rows)

            generated_records.append(pd.concat(new_tables, ignore_index=True))

        if generated_records:
            module_data = pd.concat(generated_records, ignore_index=True)
            module_type = module_data["module_type"].iloc[0]
            # Explode process and commodity columns and remove invalid rows
            for obj in ["process", "commodity"]:
<<<<<<< HEAD
                module_data = module_data.explode(obj, ignore_index=True)
                # Index of rows with relevant attributes
                i = module_data["attribute"].isin(attr_with_obj[obj])
                # Create an index to control which rows to drop
                drop = pd.Series(False, index=module_data.index)
                # Exclude NA values, they may be populated later on
                i = i & module_data[obj].notna()
                if module_type in {"base", "subres"}:
                    valid_objs = (
                        obj_by_module[obj].get(data_module, set()).union(obj_suppl[obj])
                    )
                    # Rows with illegal process/commodity names in the module
                    drop = drop | (~module_data[obj].isin(valid_objs) & i)
                # Remove rows with invalid process/region and commodity/region combinations
                module_data = module_data.merge(
                    obj_region[obj], on=["region", obj], how="left", indicator=True
                )
                drop = drop | (i & (module_data["_merge"] == "left_only"))
                module_data = module_data[~drop].drop(columns="_merge")

=======
                if obj in module_data.columns:
                    module_data = module_data.explode(obj, ignore_index=True)
                    if module_type in {"base", "subres"}:
                        valid_objs = (
                            obj_by_module[obj]
                            .get(data_module, set())
                            .union(obj_suppl[obj])
                        )
                        drop = ~module_data[obj].isin(valid_objs) & module_data[
                            "attribute"
                        ].isin(config.attr_by_type[obj])
                        module_data = module_data[~drop]
>>>>>>> 2aedff06
            if not module_data.empty:
                tables[Tag.fi_t] = pd.concat(
                    [tables[Tag.fi_t], module_data], ignore_index=True
                )

    return tables


def explode_process_commodity_cols(
    config: Config,
    tables: dict[str, DataFrame],
    model: TimesModel,
) -> dict[str, DataFrame]:
    """Explodes the process and commodity columns in the tables that contain them as
    lists after process_wildcards.

    We store wildcard matches for these columns as lists and explode them late here for performance
    reasons - to avoid row-wise processing that would otherwise need to iterate over very long tables.
    """
    for tag in tables:
        df = tables[tag]

        if "process" in df.columns:
            df = df.explode("process", ignore_index=True)

        if "commodity" in df.columns:
            df = df.explode("commodity", ignore_index=True)

        if "other_indexes" in df.columns:
            df = df.explode("other_indexes", ignore_index=True)

        tables[tag] = df

    return tables


def process_time_slices(
    config: Config,
    tables: list[EmbeddedXlTable],
    model: TimesModel,
) -> list[EmbeddedXlTable]:
    def timeslices_table(
        table: EmbeddedXlTable,
        regions: list,
        result: list[EmbeddedXlTable],
    ):
        # User-specified timeslices (ordered)
        user_ts_levels = ["SEASON", "WEEKLY", "DAYNITE"]

        # Ensure that all timeslice levels are uppercase
        timeslices = {
            col.upper(): list(values.unique())
            for col, values in table.dataframe.items()
        }

        # Ensure that timeslices keys contain all user-specified levels
        for ts_level in user_ts_levels:
            if ts_level not in timeslices.keys():
                timeslices[ts_level] = list()

        # Remove ANNUAL if it is the only entry in SEASON
        if (
            len(timeslices["SEASON"]) == 1
            and timeslices["SEASON"][0].upper() == "ANNUAL"
        ):
            timeslices["SEASON"] = list()

        # Create a dataframe containing regions and timeslices
        reg_ts = pd.DataFrame({"region": regions})
        for ts_level in user_ts_levels:
            if timeslices[ts_level] != [None]:
                reg_ts = pd.merge(
                    reg_ts, pd.DataFrame({ts_level: timeslices[ts_level]}), how="cross"
                )

        # Include expanded names of timeslices in the dataframe
        ncols = len(reg_ts.columns)
        if ncols > 2:
            for i in range(2, ncols):
                reg_ts.iloc[:, i] = reg_ts.iloc[:, i - 1] + reg_ts.iloc[:, i]

        ts_groups = pd.merge(
            pd.DataFrame({"region": regions}),
            pd.DataFrame({"tslvl": ["ANNUAL"], "ts": ["ANNUAL"]}),
            how="cross",
        )

        if ncols > 1:
            ts_groups = pd.concat(
                [
                    ts_groups,
                    pd.melt(
                        reg_ts,
                        id_vars=["region"],
                        var_name="tslvl",
                        value_name="ts",
                    ),
                ]
            )

        # Generate timeslice map
        ts_maps = pd.DataFrame([], columns=["region", "parent", "timeslicemap"])
        if ncols > 2:
            ts_maps = pd.concat(
                [
                    ts_maps,
                    reg_ts.iloc[:, [0, 1, 2]].rename(
                        columns={
                            reg_ts.columns[1]: "parent",
                            reg_ts.columns[2]: "timeslicemap",
                        }
                    ),
                ]
            )

            if ncols == 4:
                ts_maps = pd.concat(
                    [
                        ts_maps,
                        reg_ts.iloc[:, [0, 1, 3]].rename(
                            columns={
                                reg_ts.columns[1]: "parent",
                                reg_ts.columns[3]: "timeslicemap",
                            }
                        ),
                    ]
                )
                ts_maps = pd.concat(
                    [
                        ts_maps,
                        reg_ts.iloc[:, [0, 2, 3]].rename(
                            columns={
                                reg_ts.columns[2]: "parent",
                                reg_ts.columns[3]: "timeslicemap",
                            }
                        ),
                    ]
                )

            ts_maps.drop_duplicates(keep="first", inplace=True)
            ts_maps.sort_values(by=list(ts_maps.columns), inplace=True)

        model.ts_map = DataFrame(ts_maps).dropna(ignore_index=True)
        model.ts_tslvl = DataFrame(ts_groups).dropna(ignore_index=True)

    result = []

    # TODO: Timeslices can differ from region to region
    regions = list(model.internal_regions)

    for table in tables:
        if table.tag != Tag.time_slices:
            result.append(table)
        else:
            timeslices_table(table, regions, result)

    return result


def convert_to_string(
    config: Config,
    tables: dict[str, DataFrame],
    model: TimesModel,
) -> dict[str, DataFrame]:
    def convert(x: Any) -> str:
        if isinstance(x, float):
            if x.is_integer():
                return str(int(x))
            else:
                return f"{x:.10g}"
        return str(x)

    for key, value in tables.items():
        tables[key] = value.map(convert)
    return tables


def convert_aliases(
    config: Config,
    tables: dict[str, DataFrame],
    model: TimesModel,
) -> dict[str, DataFrame]:
    """Ensure TIMES names for all attributes."""
    replacement_dict = {}
    for k, v in config.veda_attr_defaults["aliases"].items():
        for alias in v:
            replacement_dict[alias] = k

    for table_type, df in tables.items():
        if "attribute" in df.columns:
            df["original_attr"] = df["attribute"]
            df.replace({"attribute": replacement_dict}, inplace=True)
        tables[table_type] = df

    return tables


top_check_map = {
    "A": {"IN", "OUT"},
    "I": {"IN"},
    "O": {"OUT"},
}


def verify_uc_topology(
    config: Config,
    tables: dict[str, DataFrame],
    model: TimesModel,
) -> dict[str, DataFrame]:
    """Verify if region / process / commodity in UC_T are present in the topology."""
    if Tag.uc_t not in tables:
        return tables

    df = tables[Tag.uc_t].copy()
    topology = pd.concat([model.topology, model.implied_topology], ignore_index=True)
    result = []
    # Explode process and commodity columns
    for col in ["process", "commodity"]:
        df = df.explode(col, ignore_index=True)
    cols = ["region", "process", "commodity"]
    requested_checks = df["top_check"].unique()
    i_verify_attrs = df["attribute"].isin(config.attr_by_type["flow"])
    checked = []
    for check in requested_checks:
        i = (df["top_check"] == check) & i_verify_attrs
        if check in top_check_map:
            specific_topology = topology[cols][
                topology["io"].isin(top_check_map[check])
            ].drop_duplicates()
            result.append(df[i].merge(specific_topology, on=cols, how="inner"))
            checked.append(i)

    if result:
        i_checked = pd.concat(checked)
        if any(~i_checked):
            result.insert(0, df[~i_checked])
        df = pd.concat(result).sort_index()

    tables[Tag.uc_t] = df

    return tables


def assign_model_attributes(
    config: Config,
    tables: dict[str, DataFrame],
    model: TimesModel,
) -> dict[str, DataFrame]:
    """Assign model attributes to the model."""
    model.attributes = tables[Tag.fi_t]
    # Also ssign UC attributes if present
    if Tag.uc_t in tables.keys():
        df = tables[Tag.uc_t].copy()
        # Expand timeslice levels for UC attributes that require timeslices
        df_attrs = set(df["attribute"].unique())
        # Check if any UC attributes that require timeslices are present
        ts_uc_attrs = {
            attr.times_name
            for attr in config.times_xl_maps
            if attr.times_name in df_attrs and "TS" in attr.times_cols
        }
        if ts_uc_attrs:
            # Index of rows with UC attributes that require timeslices, but specify timeslice levels instead
            index = df["attribute"].isin(ts_uc_attrs) & ~df["timeslice"].isin(
                set(model.ts_tslvl["ts"].unique())
            )
            if any(index):
                # Create a list of timeslices for each region / timeslice level combination
                ts_list = (
                    model.ts_tslvl.groupby(["region", "tslvl"]).agg(set).reset_index()
                )
                df["tslvl"] = df["timeslice"]
                df = df.merge(ts_list, on=["region", "tslvl"], how="left")
                df.loc[index, "timeslice"] = df["ts"][index]
                df.drop(columns=["tslvl", "ts"], inplace=True)
                # Explode timeslice column
                df = df.explode("timeslice", ignore_index=True)
        model.uc_attributes = df

    return tables


def resolve_remaining_cgs(
    config: Config,
    tables: dict[str, DataFrame],
    model: TimesModel,
) -> dict[str, DataFrame]:
    """Resolve commodity group names in model.attributes specified as commodity type.

    Supplement model.commodity_groups with resolved commodity groups.
    """
    if not model.attributes.empty:
        i = model.attributes["other_indexes"].isin(default_pcg_suffixes)
        if any(i):
            # Store processes with unresolved commodity groups
            check_cgs = model.attributes.loc[
                i, ["region", "process", "other_indexes"]
            ].drop_duplicates(ignore_index=True)
            # Resolve commodity group names in model.attribues
            model.attributes.loc[i, "other_indexes"] = (
                model.attributes["process"].astype(str)
                + "_"
                + model.attributes["other_indexes"].astype(str)
            )
            # TODO: Combine with above to avoid repetition
            check_cgs["commoditygroup"] = (
                check_cgs["process"].astype(str)
                + "_"
                + check_cgs["other_indexes"].astype(str)
            )
            check_cgs["csets"] = check_cgs["other_indexes"].str[:3]
            check_cgs["io"] = check_cgs["other_indexes"].str[3:]
            check_cgs["io"] = check_cgs["io"].replace({"I": "IN", "O": "OUT"})
            check_cgs = check_cgs.drop(columns="other_indexes")
            check_cgs = check_cgs.merge(
                model.topology[
                    ["region", "process", "commodity", "csets", "io"]
                ].drop_duplicates(),
                how="left",
            )
            check_cgs["gmap"] = True
            check_cgs = pd.concat(
                [
                    model.commodity_groups,
                    check_cgs[["region", "commodity", "commoditygroup", "gmap"]],
                ],
                ignore_index=True,
            )
            model.commodity_groups = check_cgs.drop_duplicates().dropna()

    return tables


def fix_topology(
    config: Config,
    tables: dict[str, DataFrame],
    model: TimesModel,
) -> dict[str, DataFrame]:
    """Include information on process availability by region in model.topology,
    model.processes, and the fi_t table. Remove indication of auxillary flows from
    model.topology.
    """
    mapping = {"IN-A": "IN", "OUT-A": "OUT"}
    model.topology.replace({"io": mapping}, inplace=True)

    if Tag.tfm_ava in tables:
        modules_with_ava = list(tables[Tag.tfm_ava]["module_name"].unique())
        updates = tables[Tag.tfm_ava].explode("process", ignore_index=True)
        # Overwrite with the last value for each process/region pair
        updates = updates.drop_duplicates(
            subset=[col for col in updates.columns if col != "value"], keep="last"
        )
        # Remove rows with zero value
        updates = updates[~(updates["value"] == 0)]
        # Group back processes with multiple values
        updates = updates.groupby(
            [col for col in updates.columns if col != "process"], as_index=False
        ).agg({"process": list})[updates.columns]
        # Determine the rows that won't be updated
        tables[Tag.fi_t] = _remove_invalid_rows_(
            tables[Tag.fi_t], updates, modules_with_ava
        ).reset_index(drop=True)
        # TODO: This should happen much earlier in the process
        model.processes = _remove_invalid_rows_(
            model.processes, updates, modules_with_ava
        ).reset_index(drop=True)
        # TODO: should be unnecessary if model.processes is updated early enough
        # Remove topology rows that are not in the processes
        model.topology = pd.merge(
            model.topology,
            model.processes[["region", "process"]].drop_duplicates(),
            on=["region", "process"],
            how="inner",
        )

    return tables


def generate_implied_topology(
    config: Config,
    tables: dict[str, DataFrame],
    model: TimesModel,
) -> dict[str, DataFrame]:
    """Generate implied topology i.e., niether part of model.topology nor model.trade."""
    # Only done for FLO_EMIS at the moment and is oversimplified.
    # TODO: Generalize for other relevant attributes and improve the logic.
    source = tables[Tag.fi_t]
    i = source["attribute"] == "FLO_EMIS"
    if any(i):
        df = source[i].copy()
        df = df[["region", "process", "commodity"]].drop_duplicates()
        # Only keep those commodities that are ENV
        i_env = model.commodities["csets"] == "ENV"
        df = df.merge(
            model.commodities.loc[i_env, ["region", "commodity"]].drop_duplicates()
        )
        df["io"] = "OUT"
        # Exclude any existing entries in model.topology
        df = df.merge(model.topology, how="left", indicator=True)
        df = df[["region", "process", "commodity", "io"]][df["_merge"] == "left_only"]
        model.implied_topology = df.reset_index(drop=True)

    return tables


def complete_processes(
    config: Config,
    tables: dict[str, DataFrame],
    model: TimesModel,
) -> dict[str, DataFrame]:
    """Generate processes based on trade links if not defined elsewhere."""
    # Dataframe with region, process and commodity columns (no trade direction)
    trade_processes = pd.concat(
        [
            model.trade.loc[:, ["origin", "process", "in"]].rename(
                columns={"origin": "region", "in": "commodity"}
            ),
            model.trade.loc[:, ["destination", "process", "out"]].rename(
                columns={"destination": "region", "out": "commodity"}
            ),
        ],
        ignore_index=True,
        sort=False,
    )

    # Determine undeclared trade process
    undeclared_td = trade_processes.merge(
        model.processes.loc[:, ["region", "process"]], how="left", indicator=True
    )
    # Keep only those undeclared processes that are in internal regions
    undeclared_td = undeclared_td.loc[
        (
            undeclared_td["region"].isin(model.internal_regions)
            & (undeclared_td["_merge"] == "left_only")
        ),
        ["region", "process", "commodity"],
    ]
    # Include additional info from model.commodities
    undeclared_td = undeclared_td.merge(
        model.commodities.loc[:, ["region", "commodity", "csets", "ctslvl", "unit"]],
        how="left",
    )
    # Remove unnecessary columns
    undeclared_td.drop(columns=["commodity"], inplace=True)
    # Rename to match columns in model.processes
    undeclared_td.rename(
        columns={"csets": "primarycg", "ctslvl": "tslvl", "unit": "tact"}, inplace=True
    )
    # Specify expected set
    undeclared_td["sets"] = "IRE"
    # Remove full duplicates in case generated
    undeclared_td.drop_duplicates(keep="last", inplace=True)
    # TODO: Handle possible confilicting input
    # Print warnings in case of conflicting input data
    for i in ["primarycg", "tslvl", "tact"]:
        duplicates = undeclared_td.loc[:, ["region", "process", i]].duplicated(
            keep=False
        )
        if any(duplicates):
            duplicates = undeclared_td.loc[duplicates, ["region", "process", i]]
            processes = duplicates["process"].unique()
            regions = duplicates["region"].unique()
            logger.warning(f"Multiple possible {i} for {processes} in {regions}")

    model.processes = pd.concat([model.processes, undeclared_td], ignore_index=True)

    return tables


def apply_final_fixup(
    config: Config,
    tables: dict[str, DataFrame],
    model: TimesModel,
) -> dict[str, DataFrame]:

    veda_process_sets = tables["VedaProcessSets"][["sets", "process"]]
    reg_com_flows = model.topology[["region", "process", "commodity"]].copy()
    reg_com_flows.drop_duplicates(inplace=True, ignore_index=True)
    df = tables[Tag.fi_t]

    _populate_defaults(Tag.fi_t, df, "other_indexes", config, "original_attr")
    _populate_calculated_defaults(df, model)

    # Fill other_indexes for COST
    cost_mapping = {"MIN": "IMP", "EXP": "EXP", "IMP": "IMP"}
    cost_index = (df["original_attr"] == "COST") & df["process"].notna()

    if any(cost_index):
        processes = set(df[cost_index]["process"].unique())
        # Index of IRE processes and their IRE sets specification
        sets_index = veda_process_sets["process"].isin(processes) & veda_process_sets[
            "sets"
        ].isin(cost_mapping.keys())

        ire_processes = set(veda_process_sets["process"][sets_index].unique())
        other_processes = processes - ire_processes

        if other_processes:
            logger.warning(
                f"COST won't be processed as IRE_PRICE for {other_processes}, because they are not in IMP/EXP/MIN"
            )

        if any(ire_processes):
            # Ensure only one IRE set is specified per process
            subst_df = veda_process_sets[sets_index].drop_duplicates(
                subset="process", keep="last"
            )
            index = cost_index & df["process"].isin(ire_processes)
            df.loc[index, "other_indexes"] = df.loc[index, "process"].replace(
                subst_df.set_index("process")["sets"].replace(cost_mapping).to_dict()
            )

    # Use Commodity to store the active commodity for EXP / IMP
    index = df["original_attr"].isin({"COST", "IRE_PRICE"})
    if any(index):
        i_exp = index & (df["other_indexes"] == "EXP")
        df.loc[i_exp, "commodity"] = df.loc[i_exp, "commodity-in"]
        i_imp = index & (df["other_indexes"] == "IMP")
        df.loc[i_imp, "commodity"] = df.loc[i_imp, "commodity-out"]

    # Fill Commodity for COST (alias of IRE_PRICE) if missing
    i_com_na = (df["original_attr"] == "COST") & df["commodity"].isna()
    if any(i_com_na):
        comm_rp = reg_com_flows.groupby(["region", "process"]).agg(set)
        comm_rp["commodity"] = comm_rp["commodity"].str.join(",")
        df.set_index(["region", "process"], inplace=True)
        i_cost = df["original_attr"] == "COST"
        df.loc[i_cost, "commodity"] = df["commodity"][i_cost].fillna(
            comm_rp["commodity"].to_dict()
        )
        df.reset_index(inplace=True)

    # Handle STOCK specified for a single year
    stock_index = (df["original_attr"] == "STOCK") & df["process"].notna()
    if any(stock_index):
        # Temporary solution to include only processes defined in BASE
        i_vt = stock_index & (df["source_filename"].str.contains("VT_", case=False))
        # Create (region, process) index for data defined in vt
        i_df_rp_vt = df[i_vt].set_index(["region", "process"]).index.drop_duplicates()
        # Create extra rows with NCAP_BND
        ncap_bnd_data = {
            "attribute": "NCAP_BND",
            "limtype": "UP",
            "year": 0,
            "value": 2,
        }
        ncap_bnd_rows = pd.DataFrame(ncap_bnd_data, index=i_df_rp_vt).reset_index()
        # Create df list to concatenate later on
        df_list = [df, ncap_bnd_rows]
        # Stock indexed by process/region
        cols = ["region", "process", "year"]
        df_rp = (
            df[stock_index]
            .drop_duplicates(subset=cols, keep="last")
            .set_index(["region", "process"])
        )
        # Index of region/process with STOCK specified only once
        i_single_stock = ~df_rp.index.duplicated(keep=False)

        # TODO: TIMES already handles this. Drop?
        if any(i_single_stock):
            default_life = 30
            life_rp = (
                df[df["original_attr"].isin({"NCAP_TLIFE", "LIFE"})]
                .drop_duplicates(subset=["region", "process"], keep="last")
                .set_index(["region", "process"])["value"]
            )
            stock_rows = df_rp[["attribute", "year"]][i_single_stock].copy()
            stock_rows = stock_rows.merge(
                life_rp, how="left", left_index=True, right_index=True
            )
            # Use default if lifetime not specified
            stock_rows.loc[stock_rows["value"].isna(), "value"] = default_life
            # Calculate the year in which STOCK is zero
            stock_rows["year"] = stock_rows["year"] + stock_rows["value"]
            # Specify stock value zero
            stock_rows["value"] = 0
            stock_rows.reset_index(inplace=True)
            df_list.append(stock_rows)

        df = pd.concat(df_list)

    # Clean up
    # TODO: Do this comprehensively for all relevant tables
    # TODO: Duplicates should only be removed if in the same file/module
    keep_cols = {
        "attribute",
        "region",
        "process",
        "commodity",
        "other_indexes",
        "year",
        "year2",
        "timeslice",
        "currency",
        "limtype",
        "sow",
        "stage",
        "module_name",
        "module_type",
    }
    df.dropna(subset="value", inplace=True)
    drop_cols = [col for col in df.columns if col != "value" and col not in keep_cols]
    df.drop(columns=drop_cols, inplace=True)
    df = df.drop_duplicates(subset=list(keep_cols), keep="last")

    # Control application of i/e rules from syssettings
    if not config.ie_override_in_syssettings:
        df = df.reset_index(drop=True)
        # Remove i/e rules from syssettings if present in BASE and SubRES
        i = (df["year"] == 0) & (
            df["module_type"].isin(["base", "syssettings", "subres"])
        )
        duplicated = df[i].duplicated(
            subset=[
                col
                for col in keep_cols
                if col != "value" and col not in {"module_name", "module_type"}
            ],
            keep=False,
        )
        i = (df["module_type"] == "syssettings") & duplicated
        if any(i):
            df = df[~i]

    tables[Tag.fi_t] = df.reset_index(drop=True)

    if Tag.uc_t in tables.keys():
        df = tables[Tag.uc_t]
        keep_cols.remove("year2")
        keep_cols = keep_cols.union({"uc_n", "side"})
        df.dropna(subset="value", inplace=True)
        drop_cols = [
            col for col in df.columns if col != "value" and col not in keep_cols
        ]
        df.drop(columns=drop_cols, inplace=True)
        df = df.drop_duplicates(subset=list(keep_cols), keep="last")
        tables[Tag.uc_t] = df.reset_index(drop=True)

    return tables


def expand_rows_parallel(
    config: Config,
    tables: list[EmbeddedXlTable],
    model: TimesModel,
) -> list[EmbeddedXlTable]:
    query_columns_lists = [
        (config.query_columns[Tag(table.tag)] if Tag.has_tag(table.tag) else set())
        for table in tables
    ]
    lists_columns_lists = [
        (config.lists_columns[Tag(table.tag)] if Tag.has_tag(table.tag) else set())
        for table in tables
    ]
    with ProcessPoolExecutor(max_workers) as executor:
        return list(
            executor.map(expand_rows, query_columns_lists, lists_columns_lists, tables)
        )<|MERGE_RESOLUTION|>--- conflicted
+++ resolved
@@ -2511,10 +2511,9 @@
         .get("BASE", set())
         .union(obj_by_module["commodity"].get("SYSSETTINGS", set()))
     )
-<<<<<<< HEAD
     # Create sets attributes that require a process/commodity index
     attr_with_obj = {
-        obj: {attr.times_name for attr in config.times_xl_maps if obj in attr.xl_cols}
+        obj: config.attr_by_type[obj].union(config.attr_by_type["flow"])
         for obj in ["process", "commodity"]
     }
     # Create a dictionary of valid region/process and region/commodity combinations
@@ -2523,8 +2522,6 @@
     obj_region["commodity"] = model.commodities[
         ["region", "commodity"]
     ].drop_duplicates()
-=======
->>>>>>> 2aedff06
 
     if Tag.tfm_comgrp in tables:
         table = model.commodity_groups
@@ -2726,7 +2723,6 @@
             module_type = module_data["module_type"].iloc[0]
             # Explode process and commodity columns and remove invalid rows
             for obj in ["process", "commodity"]:
-<<<<<<< HEAD
                 module_data = module_data.explode(obj, ignore_index=True)
                 # Index of rows with relevant attributes
                 i = module_data["attribute"].isin(attr_with_obj[obj])
@@ -2747,20 +2743,6 @@
                 drop = drop | (i & (module_data["_merge"] == "left_only"))
                 module_data = module_data[~drop].drop(columns="_merge")
 
-=======
-                if obj in module_data.columns:
-                    module_data = module_data.explode(obj, ignore_index=True)
-                    if module_type in {"base", "subres"}:
-                        valid_objs = (
-                            obj_by_module[obj]
-                            .get(data_module, set())
-                            .union(obj_suppl[obj])
-                        )
-                        drop = ~module_data[obj].isin(valid_objs) & module_data[
-                            "attribute"
-                        ].isin(config.attr_by_type[obj])
-                        module_data = module_data[~drop]
->>>>>>> 2aedff06
             if not module_data.empty:
                 tables[Tag.fi_t] = pd.concat(
                     [tables[Tag.fi_t], module_data], ignore_index=True
