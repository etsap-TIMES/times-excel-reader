--- conflicted
+++ resolved
@@ -2451,13 +2451,14 @@
     for _, row in updates.iterrows():
         index = index.union(
             query(
-                df[df["data_module_name"] == row["data_module_name"]],
+                df,
                 row["process"],
                 None,
                 None,
                 row["region"],
                 None,
                 None,
+                row["data_module_name"],
             )
         )
 
@@ -2470,11 +2471,6 @@
     model: TimesModel,
 ) -> dict[str, DataFrame]:
     """Include data from transformation tables."""
-<<<<<<< HEAD
-    if Tag.tfm_comgrp in tables:
-        table = model.commodity_groups
-        updates = tables[Tag.tfm_comgrp].filter(table.columns, axis=1)
-=======
     if Tag.tfm_ava in tables:
         modules_with_ava = list(tables[Tag.tfm_ava]["data_module_name"].unique())
         updates = tables[Tag.tfm_ava].explode("process", ignore_index=True)
@@ -2505,32 +2501,9 @@
             how="inner",
         )
 
-    if Tag.tfm_upd in tables:
-        updates = tables[Tag.tfm_upd]
-        table = tables[Tag.fi_t]
-        new_tables = [table]
-        # Reset FI_T index so that queries can determine unique rows to update
-        tables[Tag.fi_t].reset_index(inplace=True, drop=True)
-
-        # TFM_UPD: expand wildcards in each row, query FI_T to find matching rows,
-        # evaluate the update formula, and add new rows to FI_T
-        # TODO perf: collect all updates and go through FI_T only once?
-        for _, row in tqdm(
-            updates.iterrows(),
-            total=len(updates),
-            desc=f"Applying transformations from {Tag.tfm_upd.value}",
-        ):
-            rows_to_update = query(
-                table,
-                row["process"],
-                row["commodity"],
-                row["attribute"],
-                row["region"],
-                row["year"],
-                row["val_cond"],
-            )
->>>>>>> be71a7a8
-
+    if Tag.tfm_comgrp in tables:
+        table = model.commodity_groups
+        updates = tables[Tag.tfm_comgrp].filter(table.columns, axis=1)
         commodity_groups = pd.concat([table, updates], ignore_index=True)
         commodity_groups = commodity_groups.explode("commodity", ignore_index=True)
         commodity_groups = commodity_groups.drop_duplicates()
@@ -2538,7 +2511,6 @@
         model.commodity_groups = commodity_groups.dropna()
 
     for data_module in model.data_modules:
-
         if (
             Tag.tfm_dins in tables
             and data_module in tables[Tag.tfm_dins]["data_module_name"].unique()
