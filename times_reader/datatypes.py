--- conflicted
+++ resolved
@@ -164,15 +164,10 @@
         self.dd_table_order, self.all_attributes = Config._process_times_info(
             times_info_file
         )
-<<<<<<< HEAD
-        self.column_aliases = Config._read_veda_tags_info(veda_tags_file)
-        self.veda_attr_defaults, self.attr_aliases = Config._read_veda_attr_defaults(
-=======
         self.column_aliases, self.row_comment_chars = Config._read_veda_tags_info(
             veda_tags_file
         )
-        self.veda_attr_defaults = Config._read_veda_attr_defaults(
->>>>>>> 06cd28f3
+        self.veda_attr_defaults, self.attr_aliases = Config._read_veda_attr_defaults(
             veda_attr_defaults_file
         )
 
