--- conflicted
+++ resolved
@@ -1668,8 +1668,7 @@
         value_name="commname",
     )
 
-<<<<<<< HEAD
-    topology["techname"].fillna(method="ffill", inplace=True)
+    topology["techname"].ffill(inplace=True)
     topology["io"].replace(
         {
             "comm-in": "IN",
@@ -1679,10 +1678,6 @@
         },
         inplace=True,
     )
-=======
-    topology["techname"].ffill(inplace=True)
-    topology["io"].replace({"comm-in": "IN", "comm-out": "OUT"}, inplace=True)
->>>>>>> e54e518b
     topology.dropna(how="any", subset=["techname", "commname"], inplace=True)
     topology.drop_duplicates(keep="first", inplace=True)
 
