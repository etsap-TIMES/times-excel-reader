[build-system]
requires = ["setuptools>=61.0.0", "wheel"]
build-backend = "setuptools.build_meta"

[tool.setuptools]
packages = ["xl2times"]

[project]
name = "xl2times"
version = "0.1.0"
description = 'An open source tool to convert Excel input files for TIMES models to the DD format accepted by GAMS'
readme = "README.md"
requires-python = ">=3.10"
license = { file = "LICENSE" }
keywords = []
classifiers = [
    "Development Status :: 4 - Beta",
    "License :: OSI Approved :: MIT License",
    "Programming Language :: Python",
    "Programming Language :: Python :: 3",
]
dependencies = [
    "GitPython >= 3.1.31, < 3.2",
    "more-itertools",
    "openpyxl >= 3.0, < 3.1",
    "pandas >= 2.1",
    "pyarrow",
    "tqdm",
    "loguru"
]

[project.optional-dependencies]
dev = [
    "black",
    "pre-commit",
    "tabulate",
    "pytest",
    "pytest-cov",
    "poethepoet"
]

[project.urls]
Documentation = "https://github.com/etsap-TIMES/xl2times#readme"
Issues = "https://github.com/etsap-TIMES/xl2times/issues"
Source = "https://github.com/etsap-TIMES/xl2times"

[project.scripts]
xl2times = "xl2times.__main__:main"

[tool.pytest.ini_options]
# don't print runtime warnings
filterwarnings = ["ignore::DeprecationWarning", "ignore::UserWarning", "ignore::FutureWarning"]
# show output, print test coverage report
<<<<<<< HEAD
addopts = '-s --durations=0 --durations-min=5.0 --tb=native'

[tool.black]
line-length = 150  # increase default line wrap length for legibility
=======
addopts = '-s --durations=0 --durations-min=5.0 --tb=native --cov-report term --cov-report html --cov=xl2times --cov=utils'
>>>>>>> 7632912b

[tool.poe.tasks]
# Automation of common dev tasks etc.
# Run with: `poe <target>`, e,g. `poe lint` or `poe benchmark Ireland`.
# See https://github.com/nat-n/poethepoet for details.
<<<<<<< HEAD
benchmark = { cmd = "python utils/run_benchmarks.py benchmarks.yml --run", help = "Run a single benchmark.  Usage: poe benchmark <benchmark_name>" }
benchmark_all = { shell = "python utils/run_benchmarks.py benchmarks.yml --verbose | tee out.txt", help = "Run the project", interpreter = "posix" }
lint = { shell = "git add .pre-commit-config.yaml & pre-commit run", help = "Run pre-commit hooks", interpreter = "posix" }
test = { cmd = "pytest --cov-report term --cov-report html --cov=xl2times --cov=utils", help = "Run unit tests with pytest" }
=======
benchmark = { cmd = "python utils/run_benchmarks.py benchmarks.yml --verbose --run", help = "Run a single benchmark.  Usage: poe benchmark <benchmark_name>" }
benchmark_all = { shell = "python utils/run_benchmarks.py benchmarks.yml --verbose | tee out.txt", help = "Run the project", interpreter = "posix" }
lint = { shell = "git add .pre-commit-config.yaml & pre-commit run", help = "Run pre-commit hooks", interpreter = "posix"}
test = { cmd = "pytest", help = "Run unit tests with pytest" }
>>>>>>> 7632912b
<|MERGE_RESOLUTION|>--- conflicted
+++ resolved
@@ -51,27 +51,13 @@
 # don't print runtime warnings
 filterwarnings = ["ignore::DeprecationWarning", "ignore::UserWarning", "ignore::FutureWarning"]
 # show output, print test coverage report
-<<<<<<< HEAD
 addopts = '-s --durations=0 --durations-min=5.0 --tb=native'
-
-[tool.black]
-line-length = 150  # increase default line wrap length for legibility
-=======
-addopts = '-s --durations=0 --durations-min=5.0 --tb=native --cov-report term --cov-report html --cov=xl2times --cov=utils'
->>>>>>> 7632912b
 
 [tool.poe.tasks]
 # Automation of common dev tasks etc.
 # Run with: `poe <target>`, e,g. `poe lint` or `poe benchmark Ireland`.
 # See https://github.com/nat-n/poethepoet for details.
-<<<<<<< HEAD
 benchmark = { cmd = "python utils/run_benchmarks.py benchmarks.yml --run", help = "Run a single benchmark.  Usage: poe benchmark <benchmark_name>" }
 benchmark_all = { shell = "python utils/run_benchmarks.py benchmarks.yml --verbose | tee out.txt", help = "Run the project", interpreter = "posix" }
 lint = { shell = "git add .pre-commit-config.yaml & pre-commit run", help = "Run pre-commit hooks", interpreter = "posix" }
-test = { cmd = "pytest --cov-report term --cov-report html --cov=xl2times --cov=utils", help = "Run unit tests with pytest" }
-=======
-benchmark = { cmd = "python utils/run_benchmarks.py benchmarks.yml --verbose --run", help = "Run a single benchmark.  Usage: poe benchmark <benchmark_name>" }
-benchmark_all = { shell = "python utils/run_benchmarks.py benchmarks.yml --verbose | tee out.txt", help = "Run the project", interpreter = "posix" }
-lint = { shell = "git add .pre-commit-config.yaml & pre-commit run", help = "Run pre-commit hooks", interpreter = "posix"}
-test = { cmd = "pytest", help = "Run unit tests with pytest" }
->>>>>>> 7632912b
+test = { cmd = "pytest --cov-report term --cov-report html --cov=xl2times --cov=utils", help = "Run unit tests with pytest" }